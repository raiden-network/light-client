--- conflicted
+++ resolved
@@ -5,9 +5,7 @@
 #   - all arguments passed to this script get forwarded to the test command.
 
 DOCKER_CONTAINER_NAME=lc-e2e
-<<<<<<< HEAD
-DEPLOYMENT_INFO_DIR=$(mktemp -d )
-=======
+
 DEPLOYMENT_INFO_DIR=$(mktemp -d) # Use short argument syntax to support MacOS
 
 function finish() {
@@ -17,7 +15,6 @@
 
 set -e
 trap finish EXIT
->>>>>>> e640c6f6
 
 echo "Starting the Docker container..."
 docker run --detach --rm \
