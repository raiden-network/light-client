/* eslint-disable @typescript-eslint/no-explicit-any */
jest.mock('vue-router');
import flushPromises from 'flush-promises';
import { mount, Wrapper } from '@vue/test-utils';
import Vue from 'vue';
import VueRouter from 'vue-router';
import Vuetify from 'vuetify';
import Mocked = jest.Mocked;
import AccountContent from '@/components/account/AccountContent.vue';
import { RouteNames } from '@/router/route-names';
import store from '@/store';

Vue.use(Vuetify);

describe('AccountContent.vue', () => {
  let wrapper: Wrapper<AccountContent>;
  let router: Mocked<VueRouter>;
  let vuetify: Vuetify;
  const $raiden = {
    getMainAccount: jest.fn().mockResolvedValue('0x1'),
    getAccount: jest.fn().mockResolvedValue('0x2'),
  };
  beforeEach(async () => {
    vuetify = new Vuetify();
    router = new VueRouter() as Mocked<VueRouter>;
    store.commit('loadComplete');
    store.commit('account', 'testAccount');
    wrapper = mount(AccountContent, {
      vuetify,
      store,
      mocks: {
        $router: router,
        $t: (msg: string) => msg,
        $raiden,
      },
    });

    await wrapper.vm.$nextTick();
  });

  test('displays address', async () => {
    store.commit('account', '0x31aA9D3E2bd38d22CA3Ae9be7aae1D518fe46043');
    await wrapper.vm.$nextTick();
    const addressTitle = wrapper.findAll('.account-content__account-details__address').at(0);
    const addressDesktop = wrapper.find('.account-content__account-details__address__desktop');
    const addressMobile = wrapper.find('.account-content__account-details__address__mobile');

    expect(addressTitle.text()).toBe('account-content.address');
    expect(addressDesktop.text()).toBe('0x31aA9D3E2bd38d22CA3Ae9be7aae1D518fe46043');
    expect(addressMobile.text()).toBe('0x31...6043');
  });

  test('displays balance for main account only if not using raiden account', async () => {
    store.commit('balance', '12.0');
    store.commit('updateSettings', { useRaidenAccount: false });
    await wrapper.vm.$nextTick();

    const accountDetails = wrapper.findAll('.account-content__account-details__eth');
    expect(accountDetails.length).toBe(1);

    const mainAccountDetails = accountDetails.at(0);
    const title = mainAccountDetails.find('.account-content__account-details__eth__account');
    const balance = mainAccountDetails.find('.account-content__account-details__eth__balance');

    expect(title.text()).toBe('account-content.account.main');
    expect(balance.text()).toBe('12.000');
  });

  test('displays balance for main and raiden account if using raiden account', async () => {
    store.commit('raidenAccountBalance', '13.0');
    store.commit('updateSettings', { useRaidenAccount: true });
    await wrapper.vm.$nextTick();

    const accountDetails = wrapper.findAll('.account-content__account-details__eth');
    expect(accountDetails.length).toBe(2);

    const raidenAccountDetails = accountDetails.at(1);
    const title = raidenAccountDetails.find('.account-content__account-details__eth__account');
    const balance = raidenAccountDetails.find('.account-content__account-details__eth__balance');

    expect(title.text()).toBe('account-content.account.raiden');
    expect(balance.text()).toBe('13.000');
  });

  test('displays one menu item', () => {
    const menuItems = wrapper.findAll('.account-content__menu');

    expect(menuItems.length).toBe(1);
  });

  test('backup state menu item', () => {
    const backupStateMenuItem = wrapper.findAll('.account-content__menu__list-items').at(1);
    const backupStateTitle = backupStateMenuItem.find('.v-list-item__title');
<<<<<<< HEAD
    const backupStateSubtitle = backupStateMenuItem.find(
      '.v-list-item__subtitle'
    );

    backupStateMenuItem.trigger('click');
=======
    const backupStateSubtitle = backupStateMenuItem.find('.v-list-item__subtitle');
    const backupStateButton = backupStateMenuItem.find('button');
    backupStateButton.trigger('click');
>>>>>>> 80f6254a

    expect(backupStateTitle.text()).toEqual('account-content.menu-items.backup-state.title');
    expect(backupStateSubtitle.text()).toEqual('account-content.menu-items.backup-state.subtitle');
    expect(router.push).toHaveBeenCalledTimes(1);
    expect(router.push).toHaveBeenCalledWith(
      expect.objectContaining({
        name: RouteNames.ACCOUNT_BACKUP,
      }),
    );
  });

  test('report bugs menu item', () => {
    const reportBugsMenuItem = wrapper.findAll('.account-content__menu__list-items').at(2);
    const reportBugsTitle = reportBugsMenuItem.find('.v-list-item__title');
    const reportBugsSubtitle = reportBugsMenuItem.find('.v-list-item__subtitle');

    expect(reportBugsTitle.text()).toEqual('account-content.menu-items.report-bugs.title');
    expect(reportBugsSubtitle.text()).toBe('account-content.menu-items.report-bugs.subtitle');
  });

  test('udc menu item', () => {
    const udcMenuItem = wrapper.findAll('.account-content__menu__list-items').at(0);
    const udcMenuTitle = udcMenuItem.find('.v-list-item__title');
    const udcMenuSubtitle = udcMenuItem.find('.v-list-item__subtitle');

    expect(udcMenuTitle.text()).toEqual('account-content.menu-items.udc.title');
    expect(udcMenuSubtitle.text()).toBe('account-content.menu-items.udc.subtitle');

    udcMenuItem.trigger('click');

    expect(router.push).toHaveBeenCalledTimes(1);
    expect(router.push).toHaveBeenCalledWith(
      expect.objectContaining({
        name: RouteNames.ACCOUNT_UDC,
      }),
    );
  });

  test('show raiden account menu item, if connected via sub key', () => {
    expect(wrapper.vm.$data.menuItems[0].title).toEqual(
      'account-content.menu-items.raiden-account.title',
    );
  });

  test('calls method for downloading logs', async () => {
<<<<<<< HEAD
    // @ts-ignore
    wrapper.vm.downloadLogs = jest.fn();
    const reportBugsMenuItem = wrapper
      .findAll('.account-content__menu__list-items')
      .at(2);

    reportBugsMenuItem.trigger('click');

=======
    (wrapper.vm as any).downloadLogs = jest.fn();
    const reportBugsMenuItem = wrapper.findAll('.account-content__menu__list-items').at(2);
    const reportBugsButton = reportBugsMenuItem.find('button');
    reportBugsButton.trigger('click');
>>>>>>> 80f6254a
    await wrapper.vm.$nextTick();

    expect((wrapper.vm as any).downloadLogs).toBeCalled();
  });

  test('settings menu item when disconnected', async () => {
    store.commit('reset');
    wrapper = mount(AccountContent, {
      vuetify,
      store,
      mocks: {
        $router: router,
        $t: (msg: string) => msg,
        $raiden,
      },
    });
    await wrapper.vm.$nextTick();
    await flushPromises();

    const settingsMenuItem = wrapper.findAll('.account-content__menu__list-items').at(0);
    const settingsMenuTitle = settingsMenuItem.find('.v-list-item__title');
<<<<<<< HEAD
    const settingsMenuSubtitle = settingsMenuItem.find(
      '.v-list-item__subtitle'
    );
    settingsMenuItem.trigger('click');
=======
    const settingsMenuSubtitle = settingsMenuItem.find('.v-list-item__subtitle');
    settingsMenuItem.find('button').trigger('click');
>>>>>>> 80f6254a

    expect(settingsMenuTitle.text()).toEqual('account-content.menu-items.settings.title');
    expect(settingsMenuSubtitle.text()).toEqual('account-content.menu-items.settings.subtitle');
    expect(router.push).toHaveBeenCalledTimes(1);
    expect(router.push).toHaveBeenCalledWith(
      expect.objectContaining({
        name: RouteNames.ACCOUNT_SETTINGS,
      }),
    );
  });
});<|MERGE_RESOLUTION|>--- conflicted
+++ resolved
@@ -89,27 +89,27 @@
   });
 
   test('backup state menu item', () => {
-    const backupStateMenuItem = wrapper.findAll('.account-content__menu__list-items').at(1);
+    const backupStateMenuItem = wrapper
+      .findAll('.account-content__menu__list-items')
+      .at(1);
     const backupStateTitle = backupStateMenuItem.find('.v-list-item__title');
-<<<<<<< HEAD
     const backupStateSubtitle = backupStateMenuItem.find(
       '.v-list-item__subtitle'
     );
 
     backupStateMenuItem.trigger('click');
-=======
-    const backupStateSubtitle = backupStateMenuItem.find('.v-list-item__subtitle');
-    const backupStateButton = backupStateMenuItem.find('button');
-    backupStateButton.trigger('click');
->>>>>>> 80f6254a
 
-    expect(backupStateTitle.text()).toEqual('account-content.menu-items.backup-state.title');
-    expect(backupStateSubtitle.text()).toEqual('account-content.menu-items.backup-state.subtitle');
+    expect(backupStateTitle.text()).toEqual(
+      'account-content.menu-items.backup-state.title'
+    );
+    expect(backupStateSubtitle.text()).toEqual(
+      'account-content.menu-items.backup-state.subtitle'
+    );
     expect(router.push).toHaveBeenCalledTimes(1);
     expect(router.push).toHaveBeenCalledWith(
       expect.objectContaining({
         name: RouteNames.ACCOUNT_BACKUP,
-      }),
+      })
     );
   });
 
@@ -147,21 +147,13 @@
   });
 
   test('calls method for downloading logs', async () => {
-<<<<<<< HEAD
-    // @ts-ignore
-    wrapper.vm.downloadLogs = jest.fn();
+    (wrapper.vm as any).downloadLogs = jest.fn();
     const reportBugsMenuItem = wrapper
       .findAll('.account-content__menu__list-items')
       .at(2);
 
     reportBugsMenuItem.trigger('click');
 
-=======
-    (wrapper.vm as any).downloadLogs = jest.fn();
-    const reportBugsMenuItem = wrapper.findAll('.account-content__menu__list-items').at(2);
-    const reportBugsButton = reportBugsMenuItem.find('button');
-    reportBugsButton.trigger('click');
->>>>>>> 80f6254a
     await wrapper.vm.$nextTick();
 
     expect((wrapper.vm as any).downloadLogs).toBeCalled();
@@ -183,15 +175,10 @@
 
     const settingsMenuItem = wrapper.findAll('.account-content__menu__list-items').at(0);
     const settingsMenuTitle = settingsMenuItem.find('.v-list-item__title');
-<<<<<<< HEAD
     const settingsMenuSubtitle = settingsMenuItem.find(
       '.v-list-item__subtitle'
     );
     settingsMenuItem.trigger('click');
-=======
-    const settingsMenuSubtitle = settingsMenuItem.find('.v-list-item__subtitle');
-    settingsMenuItem.find('button').trigger('click');
->>>>>>> 80f6254a
 
     expect(settingsMenuTitle.text()).toEqual('account-content.menu-items.settings.title');
     expect(settingsMenuSubtitle.text()).toEqual('account-content.menu-items.settings.subtitle');
