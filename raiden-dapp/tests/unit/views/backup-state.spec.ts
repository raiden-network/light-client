--- conflicted
+++ resolved
@@ -47,7 +47,6 @@
     expect(downloadStateDialog).toBeTruthy();
   });
 
-<<<<<<< HEAD
   test('upload state title', () => {
     const uploadStateTitle = wrapper.find(
       '.backup-state__buttons__upload-state__title'
@@ -58,7 +57,7 @@
 
   test('clicking upload state button opens upload state dialog', () => {
     expect(wrapper.vm.$data.uploadState).toBe(false);
-=======
+
   test('download state button disabled if disconnected', () => {
     const downloadStateButton = wrapper.find(
       '.backup-state__buttons__download-state'
@@ -71,7 +70,6 @@
   //   const uploadStateTitle = wrapper.find(
   //     '.backup-state__buttons__upload-state__title'
   //   );
->>>>>>> e5029f39
 
     const uploadStateButton = wrapper.find(
       '.backup-state__buttons__upload-state'
