--- conflicted
+++ resolved
@@ -1,27 +1,18 @@
 # Changelog
 
 ## [Unreleased]
-<<<<<<< HEAD
-
-### Added
-
-- [#1302] Raiden Account as default account.
-
-[#1302]: https://github.com/raiden-network/light-client/issues/1302
-
-## [0.7.0] - 2020-05-08
-=======
->>>>>>> 7ffe3438
 
 ### Added
 
 - [#1212] Allows user to view history of all transactions that has been made.
 - [#1380] Allow the user to withdraw tokens from the Raiden Account.
 - [#1371] Mint and deposit utility token to pay Monitoring Service.
+- [#1302] Raiden Account as default account.
 
 [#1212]: https://github.com/raiden-network/light-client/issues/1212
 [#1380]: https://github.com/raiden-network/light-client/issues/1380
 [#1371]: https://github.com/raiden-network/light-client/issues/1371
+[#1302]: https://github.com/raiden-network/light-client/issues/1302
 
 ## [0.7.0] - 2020-05-08
 
