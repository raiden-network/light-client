# Changelog

## [Unreleased]

<<<<<<< HEAD
### Added
- [#1365] Allow user to transfer ETH between Main and Raiden account.

=======
>>>>>>> 2788223e
### Fixed

- [#1381] Summary screen display exact amounts on hover
- [#1300] General screen shows Raiden account balance when using subkey.
- [#1382] Better error handling when PFS can't find routes between nodes.

[#1381]: https://github.com/raiden-network/light-client/issues/1381
[#1300]: https://github.com/raiden-network/light-client/issues/1300
[#1382]: https://github.com/raiden-network/light-client/issues/1382
[#1365]: https://github.com/raiden-network/light-client/issues/1365

## [0.6.0] - 2020-04-21

### Added

- [#1222] Enables state upload

### Fixed

- [#1305] Redirects to home view upon shutdown
- [#1306] Redirects to home view upon page refresh
- [#1310] Disable state download if not connected to web3 provider.

[#1305]: https://github.com/raiden-network/light-client/issues/1305
[#1306]: https://github.com/raiden-network/light-client/issues/1306
[#1222]: https://github.com/raiden-network/light-client/issues/1222
[#1310]: https://github.com/raiden-network/light-client/issues/1310

## [0.5.2] - 2020-04-07

- No changes

## [0.5.1] - 2020-04-06

### Added

- [#694] Show protocol progress steps on transfer modal.
- [#687] Ghost action buttons.

### Fixed

- [#1243] Fix width of transfer input on mobile screens.
- [#1242] Fix transfer modal not closing instantly.

[#694]: https://github.com/raiden-network/light-client/issues/694
[#694]: https://github.com/raiden-network/light-client/issues/694
[#1243]: https://github.com/raiden-network/light-client/issues/1243
[#1242]: https://github.com/raiden-network/light-client/issues/1242
[#687]: https://github.com/raiden-network/light-client/issues/687

## [0.5.0] - 2020-03-27

### Added

- [#691] Auto-suggesting hub on Goerli.
- [#921] Transfer identifier on summary screen.
- [#1136] Ability to scan QR codes.
- [#1160] Ability to submit forms via enter.
- [#300] Enter amounts with leading "." (dot).
- [#1222] dApp window as home screen

[#691]: https://github.com/raiden-network/light-client/issues/691
[#921]: https://github.com/raiden-network/light-client/issues/921
[#1136]: https://github.com/raiden-network/light-client/issues/1136
[#1160]: https://github.com/raiden-network/light-client/issues/1160
[#300]: https://github.com/raiden-network/light-client/issues/300
[#1222]: https://github.com/raiden-network/light-client/issues/1222

## [0.4.2] - 2020-03-05

### Fixed

- [#1139] Fix AddressInput value resetting when validation fails

[#1139]: https://github.com/raiden-network/light-client/issues/1139

## [0.4.1] - 2020-03-04

### Fixed

- [#1116] Fixed unhandled exception on transfer error dialog on PFS expected errors
- [#1118] Fixed token list in token overlay.
- [#1115] Fixed error message when trying to connect to main net.
- [#1078] Various mobile UI improvements.

[#1078]: https://github.com/raiden-network/light-client/issues/1078
[#1118]: https://github.com/raiden-network/light-client/issues/1118
[#1115]: https://github.com/raiden-network/light-client/issues/1115
[#1116]: https://github.com/raiden-network/light-client/issues/1116

## [0.4.0] - 2020-02-28

### Added

- [#745] Possibility to connect LC with derived subkey
- [#1015] More prominent warning for low UDC token balance
- [#695] Skipping of transfer steps.
- [#1071] Mint token feature.
- [#1112] Implement log storage across sessions

### Changed

- [#693] Localized error messages for Pathfinding errors.

### Fixed

- [#1065] Prevent select hub dialog from being accidentally dismissed.
- [#1067] Fixed displayed service fee on summary screen.
- [#1066] Fixed continue button enabled w/o selected PFS.

[#1112]: https://github.com/raiden-network/light-client/issues/1112
[#1066]: https://github.com/raiden-network/light-client/issues/1066
[#745]: https://github.com/raiden-network/light-client/issues/745
[#1065]: https://github.com/raiden-network/light-client/issues/1065
[#1067]: https://github.com/raiden-network/light-client/issues/1067
[#1071]: https://github.com/raiden-network/light-client/issues/1071
[#1015]: https://github.com/raiden-network/light-client/issues/1015
[#695]: https://github.com/raiden-network/light-client/issues/695
[#693]: https://github.com/raiden-network/light-client/issues/693

## [0.3.0] - 2020-02-07

### Added

- [#218] Matrix availability check to address inputs.
- [#585] Pending transfer badge icon
- [#930] Display complete address on hover
- [#543] Added transfer summary

### Changed

- User can now dismiss/hide the transfer progress dialog.
- Fix utility token display on PFS route selection.
- Adjust the token fetching to work with the latest SDK changes.
- Stepper replaced with the new modal when opening a channel

### Fixed

- [#712] Fix AddressInput.vue validity not updating on presence changes.
- [#704] Amount and address input styles.
- [#740] Fix empty start screen on first time connect.
- [#642] Various UI improvements.
- [#715] Fixed action button disabled color.
- [#885] Fixed AddressInput validation not working properly.

[#885]: https://github.com/raiden-network/light-client/issues/885
[#740]: https://github.com/raiden-network/light-client/issues/740
[#712]: https://github.com/raiden-network/light-client/issues/712
[#704]: https://github.com/raiden-network/light-client/issues/704
[#218]: https://github.com/raiden-network/light-client/issues/218
[#585]: https://github.com/raiden-network/light-client/issues/585
[#642]: https://github.com/raiden-network/light-client/issues/642
[#715]: https://github.com/raiden-network/light-client/issues/715
[#930]: https://github.com/raiden-network/light-client/issues/930
[#543]: https://github.com/raiden-network/light-client/issues/543

## [0.2] - 2019-11-29

### Added

- Add PFS route selection functionality.
- Add PFS service selection functionality.
- Add hint that additional messages may pop up and require signing.
- Add flow for selecting PathFinding Service and route.
- Add mint and deposit functionality for PathFinding service flow.
- Add new Home screen.
- Add offline detection and notification.
- Add update notification when there is a new version deployed.

### Changed

- Optimize token loading.
- Add query parameters to routes.
- Implement new token Transfer screen.
- Change wording on user interface from 'Payment' to 'Transfer'.
- Button style in a some screens.
- Minor layout changes to be consistent with the designs.
- Change token amount display across the dApp.

### Fixed

- Fix Address and Amount input validation.
- Fix performance issues when changing network.
- Fix lose of query parameters when redirecting to SPA.
- Fix account address copy button tooltip.
- Fix address input invalidation when resolving an ens address.
- Fix typo in then dialog when closing a closing.
- Fix stepper background color.
- Fix scrollbar color and theme on Firefox and Webkit based browsers.
- Fix UI implementation/design inconsistencies.

### Removed

- Remove back button from transfer screen.
- Remove connected token screen.

## [0.1.1] - 2019-10-07

### Added

- Add route guards.

### Changed

- Simplifies transfer screen.
- Change transfer to proper monitor transfer state.

### Fixed

- Fix channel stepper view.
- Fix address input error message cutoff and alignment.
- Fix deposit modal (on transfer screen) closing after a successful deposit.
- Fix transfer/deposit erroneously allowing the user to deposit/transfer when no open channel exists.

## [0.1] - 2019-08-21

### Added

- Add a basic dApp layout.
- Add an error screen when no provider is detected.
- Add integration with the channel lifecycle (open/close/settle).
- Add channel deposit screen.
- Add channel monitoring.
- Add checksum address validation to address input.
- Add basic loading screen.
- Add token list screen.
- Add channel list screen.
- Add noscript error message.
- Add network information on the header.
- Add disclaimer to the footer of the dApp.
- Add link to privacy policy.
- Add basic transfer screen.

[unreleased]: https://github.com/raiden-network/light-client/compare/v0.6.0...HEAD
[0.6.0]: https://github.com/raiden-network/light-client/compare/v0.5.2...v0.6.0
[0.5.2]: https://github.com/raiden-network/light-client/compare/v0.5.1...v0.5.2
[0.5.1]: https://github.com/raiden-network/light-client/compare/v0.5.0...v0.5.1
[0.5.0]: https://github.com/raiden-network/light-client/compare/v0.4.2...v0.5.0
[0.4.2]: https://github.com/raiden-network/light-client/compare/v0.4.1...v0.4.2
[0.4.1]: https://github.com/raiden-network/light-client/compare/v0.4.0...v0.4.1
[0.4.0]: https://github.com/raiden-network/light-client/compare/v0.3.0...v0.4.0
[0.3.0]: https://github.com/raiden-network/light-client/compare/v0.2...v0.3.0
[0.2]: https://github.com/raiden-network/light-client/compare/v0.1.1...v0.2
[0.1.1]: https://github.com/raiden-network/light-client/compare/v0.1...v0.1.1
[0.1]: https://github.com/raiden-network/light-client/releases/tag/v0.1<|MERGE_RESOLUTION|>--- conflicted
+++ resolved
@@ -2,12 +2,10 @@
 
 ## [Unreleased]
 
-<<<<<<< HEAD
-### Added
+### Added
+
 - [#1365] Allow user to transfer ETH between Main and Raiden account.
 
-=======
->>>>>>> 2788223e
 ### Fixed
 
 - [#1381] Summary screen display exact amounts on hover
