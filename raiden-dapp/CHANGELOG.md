--- conflicted
+++ resolved
@@ -3,11 +3,8 @@
 ## [Unreleased]
 
 ### Fixed
-<<<<<<< HEAD
+
 - [#2237] Displays RDN token on Withdrawal screen
-=======
-
->>>>>>> aa524a2f
 - [#2026] Removed delay time on tooltips
 - [#2098] Input fields disabled on transfer screen when no channels are open
 - [#1838] Fixes Disclaimer mobile layout
