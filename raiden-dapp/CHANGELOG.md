# Changelog

## [Unreleased]

### Added
<<<<<<< HEAD
- [#694] Show protocol progress steps for transfers.
=======
- [#687] Ghost action buttons.
>>>>>>> acfe5598

### Fixed
- [#1243] Fix width of transfer input on mobile screens.
- [#1242] Fix transfer modal not closing instantly.

[#694] https://github.com/raiden-network/light-client/issues/694
[#1243]: https://github.com/raiden-network/light-client/issues/1243
[#1242]: https://github.com/raiden-network/light-client/issues/1242
[#687] https://github.com/raiden-network/light-client/issues/687

## [0.5.0] - 2020-03-27
### Added
- [#691] Auto-suggesting hub on Goerli.
- [#921] Transfer identifier on summary screen.
- [#1136] Ability to scan QR codes.
- [#1160] Ability to submit forms via enter.
- [#300] Enter amounts with leading "." (dot).

[#691]: https://github.com/raiden-network/light-client/issues/691
[#921]: https://github.com/raiden-network/light-client/issues/921
[#1136]: https://github.com/raiden-network/light-client/issues/1136
[#1160]: https://github.com/raiden-network/light-client/issues/1160
[#300]: https://github.com/raiden-network/light-client/issues/300

## [0.4.2] - 2020-03-05
### Fixed
- [#1139] Fix AddressInput value resetting when validation fails

[#1139]: https://github.com/raiden-network/light-client/issues/1139

## [0.4.1] - 2020-03-04
### Fixed
- [#1116] Fixed unhandled exception on transfer error dialog on PFS expected errors
- [#1118] Fixed token list in token overlay.
- [#1115] Fixed error message when trying to connect to main net.
- [#1078] Various mobile UI improvements.

[#1078]: https://github.com/raiden-network/light-client/issues/1078
[#1118]: https://github.com/raiden-network/light-client/issues/1118
[#1115]: https://github.com/raiden-network/light-client/issues/1115
[#1116]: https://github.com/raiden-network/light-client/issues/1116

## [0.4.0] - 2020-02-28
### Added
- [#745] Possibility to connect LC with derived subkey
- [#1015] More prominent warning for low UDC token balance
- [#695] Skipping of transfer steps.
- [#1071] Mint token feature.
- [#1112] Implement log storage across sessions

### Changed
- [#693] Localized error messages for Pathfinding errors.

### Fixed
- [#1065] Prevent select hub dialog from being accidentally dismissed.
- [#1067] Fixed displayed service fee on summary screen.
- [#1066] Fixed continue button enabled w/o selected PFS.


[#1112]: https://github.com/raiden-network/light-client/issues/1112
[#1066]: https://github.com/raiden-network/light-client/issues/1066
[#745]: https://github.com/raiden-network/light-client/issues/745
[#1065]: https://github.com/raiden-network/light-client/issues/1065
[#1067]: https://github.com/raiden-network/light-client/issues/1067
[#1071]: https://github.com/raiden-network/light-client/issues/1071
[#1015]: https://github.com/raiden-network/light-client/issues/1015
[#695]: https://github.com/raiden-network/light-client/issues/695
[#693]: https://github.com/raiden-network/light-client/issues/693


## [0.3.0] - 2020-02-07
### Added
- [#218] Matrix availability check to address inputs.
- [#585] Pending transfer badge icon
- [#930] Display complete address on hover
- [#543] Added transfer summary

### Changed
- User can now dismiss/hide the transfer progress dialog.
- Fix utility token display on PFS route selection.
- Adjust the token fetching to work with the latest SDK changes.
- Stepper replaced with the new modal when opening a channel

### Fixed
- [#712] Fix AddressInput.vue validity not updating on presence changes.
- [#704] Amount and address input styles.
- [#740] Fix empty start screen on first time connect.
- [#642] Various UI improvements.
- [#715] Fixed action button disabled color.
- [#885] Fixed AddressInput validation not working properly.

[#885]: https://github.com/raiden-network/light-client/issues/885
[#740]: https://github.com/raiden-network/light-client/issues/740
[#712]: https://github.com/raiden-network/light-client/issues/712
[#704]: https://github.com/raiden-network/light-client/issues/704
[#218]: https://github.com/raiden-network/light-client/issues/218
[#585]: https://github.com/raiden-network/light-client/issues/585
[#642]: https://github.com/raiden-network/light-client/issues/642
[#715]: https://github.com/raiden-network/light-client/issues/715
[#930]: https://github.com/raiden-network/light-client/issues/930
[#543]: https://github.com/raiden-network/light-client/issues/543

## [0.2] - 2019-11-29
### Added
- Add PFS route selection functionality.
- Add PFS service selection functionality.
- Add hint that additional messages may pop up and require signing.
- Add flow for selecting PathFinding Service and route. 
- Add mint and deposit functionality for PathFinding service flow.
- Add new Home screen.
- Add offline detection and notification.
- Add update notification when there is a new version deployed.

### Changed
- Optimize token loading.
- Add query parameters to routes.
- Implement new token Transfer screen.
- Change wording on user interface from 'Payment' to 'Transfer'.
- Button style in a some screens.
- Minor layout changes to be consistent with the designs.
- Change token amount display across the dApp.

### Fixed
- Fix Address and Amount input validation.
- Fix performance issues when changing network.
- Fix lose of query parameters when redirecting to SPA.
- Fix account address copy button tooltip.
- Fix address input invalidation when resolving an ens address.
- Fix typo in then dialog when closing a closing.
- Fix stepper background color.
- Fix scrollbar color and theme on Firefox and Webkit based browsers.
- Fix UI implementation/design inconsistencies. 

### Removed 
- Remove back button from transfer screen.
- Remove connected token screen.

## [0.1.1] - 2019-10-07
### Added
- Add route guards.

### Changed
- Simplifies transfer screen.
- Change transfer to proper monitor transfer state.

### Fixed
- Fix channel stepper view.
- Fix address input error message cutoff and alignment.
- Fix deposit modal (on transfer screen) closing after a successful deposit.
- Fix transfer/deposit erroneously allowing the user to deposit/transfer when no open channel exists.

## [0.1] - 2019-08-21

### Added
- Add a basic dApp layout.
- Add an error screen when no provider is detected.
- Add integration with the channel lifecycle (open/close/settle).
- Add channel deposit screen. 
- Add channel monitoring.
- Add checksum address validation to address input.
- Add basic loading screen.
- Add token list screen.
- Add channel list screen.
- Add noscript error message.
- Add network information on the header.
- Add disclaimer to the footer of the dApp.
- Add link to privacy policy.
- Add basic transfer screen.

[Unreleased]: https://github.com/raiden-network/light-client/compare/v0.5.0...HEAD
[0.5.0]: https://github.com/raiden-network/light-client/compare/v0.4.2...v0.5.0
[0.4.2]: https://github.com/raiden-network/light-client/compare/v0.4.1...v0.4.2
[0.4.1]: https://github.com/raiden-network/light-client/compare/v0.4.0...v0.4.1
[0.4.0]: https://github.com/raiden-network/light-client/compare/v0.3.0...v0.4.0
[0.3.0]: https://github.com/raiden-network/light-client/compare/v0.2...v0.3.0
[0.2]: https://github.com/raiden-network/light-client/compare/v0.1.1...v0.2
[0.1.1]: https://github.com/raiden-network/light-client/compare/v0.1...v0.1.1
[0.1]: https://github.com/raiden-network/light-client/releases/tag/v0.1<|MERGE_RESOLUTION|>--- conflicted
+++ resolved
@@ -3,11 +3,8 @@
 ## [Unreleased]
 
 ### Added
-<<<<<<< HEAD
 - [#694] Show protocol progress steps for transfers.
-=======
 - [#687] Ghost action buttons.
->>>>>>> acfe5598
 
 ### Fixed
 - [#1243] Fix width of transfer input on mobile screens.
