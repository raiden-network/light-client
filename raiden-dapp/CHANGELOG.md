# Changelog

<<<<<<< HEAD
## [Unreleased]
### Fixed
- [#1118] Fixed token list in token overlay.

[#1118]: https://github.com/raiden-network/light-client/issues/1118
=======
## Unreleased
### Fixed
- [#1115] Fixed error message when trying to connect to main net.

[#1115]: https://github.com/raiden-network/light-client/issues/1115
>>>>>>> 0b3139fd

## [0.4.0] - 2020-02-28
### Added
- [#745] Possibility to connect LC with derived subkey
- [#1015] More prominent warning for low UDC token balance
- [#695] Skipping of transfer steps.
- [#1071] Mint token feature.
- [#1112] Implement log storage across sessions

### Changed
- [#693] Localized error messages for Pathfinding errors.

### Fixed
- [#1065] Prevent select hub dialog from being accidentally dismissed.
- [#1067] Fixed displayed service fee on summary screen.
- [#1066] Fixed continue button enabled w/o selected PFS.


[#1112]: https://github.com/raiden-network/light-client/issues/1112
[#1066]: https://github.com/raiden-network/light-client/issues/1066
[#745]: https://github.com/raiden-network/light-client/issues/745
[#1065]: https://github.com/raiden-network/light-client/issues/1065
[#1067]: https://github.com/raiden-network/light-client/issues/1067
[#1071]: https://github.com/raiden-network/light-client/issues/1071
[#1015]: https://github.com/raiden-network/light-client/issues/1015
[#695]: https://github.com/raiden-network/light-client/issues/695
[#693]: https://github.com/raiden-network/light-client/issues/693


## [0.3.0] - 2020-02-07
### Added
- [#218] Matrix availability check to address inputs.
- [#585] Pending transfer badge icon
- [#930] Display complete address on hover
- [#543] Added transfer summary

### Changed
- User can now dismiss/hide the transfer progress dialog.
- Fix utility token display on PFS route selection.
- Adjust the token fetching to work with the latest SDK changes.
- Stepper replaced with the new modal when opening a channel

### Fixed
- [#712] Fix AddressInput.vue validity not updating on presence changes.
- [#704] Amount and address input styles.
- [#740] Fix empty start screen on first time connect.
- [#642] Various UI improvements.
- [#715] Fixed action button disabled color.
- [#885] Fixed AddressInput validation not working properly.

[#885]: https://github.com/raiden-network/light-client/issues/885
[#740]: https://github.com/raiden-network/light-client/issues/740
[#712]: https://github.com/raiden-network/light-client/issues/712
[#704]: https://github.com/raiden-network/light-client/issues/704
[#218]: https://github.com/raiden-network/light-client/issues/218
[#585]: https://github.com/raiden-network/light-client/issues/585
[#642]: https://github.com/raiden-network/light-client/issues/642
[#715]: https://github.com/raiden-network/light-client/issues/715
[#930]: https://github.com/raiden-network/light-client/issues/930
[#543]: https://github.com/raiden-network/light-client/issues/543

## [0.2] - 2019-11-29
### Added
- Add PFS route selection functionality.
- Add PFS service selection functionality.
- Add hint that additional messages may pop up and require signing.
- Add flow for selecting PathFinding Service and route. 
- Add mint and deposit functionality for PathFinding service flow.
- Add new Home screen.
- Add offline detection and notification.
- Add update notification when there is a new version deployed.

### Changed
- Optimize token loading.
- Add query parameters to routes.
- Implement new token Transfer screen.
- Change wording on user interface from 'Payment' to 'Transfer'.
- Button style in a some screens.
- Minor layout changes to be consistent with the designs.
- Change token amount display across the dApp.

### Fixed
- Fix Address and Amount input validation.
- Fix performance issues when changing network.
- Fix lose of query parameters when redirecting to SPA.
- Fix account address copy button tooltip.
- Fix address input invalidation when resolving an ens address.
- Fix typo in then dialog when closing a closing.
- Fix stepper background color.
- Fix scrollbar color and theme on Firefox and Webkit based browsers.
- Fix UI implementation/design inconsistencies. 

### Removed 
- Remove back button from transfer screen.
- Remove connected token screen.

## [0.1.1] - 2019-10-07
### Added
- Add route guards.

### Changed
- Simplifies transfer screen.
- Change transfer to proper monitor transfer state.

### Fixed
- Fix channel stepper view.
- Fix address input error message cutoff and alignment.
- Fix deposit modal (on transfer screen) closing after a successful deposit.
- Fix transfer/deposit erroneously allowing the user to deposit/transfer when no open channel exists.

## [0.1] - 2019-08-21

### Added
- Add a basic dApp layout.
- Add an error screen when no provider is detected.
- Add integration with the channel lifecycle (open/close/settle).
- Add channel deposit screen. 
- Add channel monitoring.
- Add checksum address validation to address input.
- Add basic loading screen.
- Add token list screen.
- Add channel list screen.
- Add noscript error message.
- Add network information on the header.
- Add disclaimer to the footer of the dApp.
- Add link to privacy policy.
- Add basic transfer screen.

[0.4.0]: https://github.com/raiden-network/light-client/compare/v0.3.0...v0.4.0
[0.3.0]: https://github.com/raiden-network/light-client/compare/v0.2...v0.3.0
[0.2]: https://github.com/raiden-network/light-client/compare/v0.1.1...v0.2
[0.1.1]: https://github.com/raiden-network/light-client/compare/v0.1...v0.1.1
[0.1]: https://github.com/raiden-network/light-client/releases/tag/v0.1<|MERGE_RESOLUTION|>--- conflicted
+++ resolved
@@ -1,18 +1,13 @@
 # Changelog
 
-<<<<<<< HEAD
-## [Unreleased]
+
+## Unreleased
 ### Fixed
 - [#1118] Fixed token list in token overlay.
+- [#1115] Fixed error message when trying to connect to main net.
 
 [#1118]: https://github.com/raiden-network/light-client/issues/1118
-=======
-## Unreleased
-### Fixed
-- [#1115] Fixed error message when trying to connect to main net.
-
 [#1115]: https://github.com/raiden-network/light-client/issues/1115
->>>>>>> 0b3139fd
 
 ## [0.4.0] - 2020-02-28
 ### Added
