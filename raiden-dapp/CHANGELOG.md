# Changelog

## [Unreleased]

### Fixed

### Added

- [#1786] Introduces snackbar display for notifications
- [#1824] Listen to channel settle events and push notifications for them

### Changed
<<<<<<< HEAD
- [#2001] Pending transfers removed from identicon
=======

- [#1770] Updated UDC deposit dialog for mainnet
>>>>>>> ed7c24e7
- [#1931] dApp always uses hash mode on router
- [#1769] Updated UDC deposit dialog for testnet
- [#1768] Updated UDC screen
- [#1265] Reduce logs size by hiding superfluous actions entries
- [#1875] Redact sensitive information (transport's accessToken, transfer's secrets) from logs

<<<<<<< HEAD
[#2001]: https://github.com/raiden-network/light-client/issues/2001
=======
[#1770]: https://github.com/raiden-network/light-client/issues/1770
>>>>>>> ed7c24e7
[#1931]: https://github.com/raiden-network/light-client/issues/1931
[#1769]: https://github.com/raiden-network/light-client/issues/1769
[#1768]: https://github.com/raiden-network/light-client/issues/1768
[#1265]: https://github.com/raiden-network/light-client/issues/1265
[#1786]: https://github.com/raiden-network/light-client/issues/1786
[#1824]: https://github.com/raiden-network/light-client/issues/1824
[#1875]: https://github.com/raiden-network/light-client/issues/1875

## [0.10.0] - 2020-07-13

### Added

- [#1791] Introduces configuration for token network monitoring.
- [#1374] Adds notifications when a monitoring service submits a proof.
- [#1421] Dialog to withdraw from the user deposit.
- [#249] Withdraw from channel functionality
- [#168] Notification panel

### Fixed

- [#1788] Bug where button is displayed and modal not closing on UDC withdrawal
- [#1781] Transparent dialog overlay for Firefox
- [#1783] Minor visual alignments
- [#1579] Removes minting references when detected network is mainnet.
- [#1773] Fix performance issues of progress indicators
- [#1756] Fix non-informative error message on SDK's wrapped errors
- [#1805] Fix unintended automatic stop of Raiden Service by web-browser
- [#1876] Show error message on Channels screen if an exception occurs

### Changed

- [#1460] New transfer screen
- [#1610] Adds alderaan compatibility.
- [#1540] Adds title to channels list to clarify that only channels for the selected token display.

[#1460]: https://github.com/raiden-network/light-client/issues/1460
[#1788]: https://github.com/raiden-network/light-client/issues/1788
[#1791]: https://github.com/raiden-network/light-client/issues/1791
[#1781]: https://github.com/raiden-network/light-client/issues/1781
[#1783]: https://github.com/raiden-network/light-client/issues/1783
[#1756]: https://github.com/raiden-network/light-client/issues/1756
[#1773]: https://github.com/raiden-network/light-client/issues/1773
[#1610]: https://github.com/raiden-network/light-client/issues/1610
[#1540]: https://github.com/raiden-network/light-client/issues/1540
[#1579]: https://github.com/raiden-network/light-client/issues/1579
[#1421]: https://github.com/raiden-network/light-client/issues/1421
[#1374]: https://github.com/raiden-network/light-client/issues/1374
[#249]: https://github.com/raiden-network/light-client/issues/249
[#168]: https://github.com/raiden-network/light-client/issues/168
[#1805]: https://github.com/raiden-network/light-client/issues/1805
[#1876]: https://github.com/raiden-network/light-client/pull/1876

## [0.9.0] - 2020-05-28

### Added

- [#1473] Notify when receiving transfers get disabled (e.g. by low UDC balance)
- [#1489] UDC balance view

### Fixed

- [#1541] Truncates long token names in the transfer screen.
- [#1516] Fixed truncation of address on Account screen
- [#1506] Fixed error label display on transfer screen for amount input.
- [#1493] Properly handles tokens with zero decimals, fixes transaction history token display.
- [#1485] Fixed token list sorting.

### Changed

- [#1443] Eth transfer screen redesign
- [#842] Disable mainnet w/ environment variable.

[#1541]: https://github.com/raiden-network/light-client/issues/1541
[#1443]: https://github.com/raiden-network/light-client/issues/1443
[#1473]: https://github.com/raiden-network/light-client/issues/1473
[#1516]: https://github.com/raiden-network/light-client/issues/1516
[#1506]: https://github.com/raiden-network/light-client/issues/1506
[#1493]: https://github.com/raiden-network/light-client/issues/1493
[#1485]: https://github.com/raiden-network/light-client/issues/1485
[#1489]: https://github.com/raiden-network/light-client/issues/1489

## [0.8.0] - 2020-05-14

### Added

- [#1212] Allows user to view history of all transactions that has been made.
- [#1380] Allow the user to withdraw tokens from the Raiden Account.
- [#1371] Mint and deposit utility token to pay Monitoring Service.
- [#1302] Raiden Account as default account.

### Fixed

- [#1490] Fixes scrollbar always showing up in channels screen.

[#1490]: https://github.com/raiden-network/light-client/issues/1490
[#1212]: https://github.com/raiden-network/light-client/issues/1212
[#1380]: https://github.com/raiden-network/light-client/issues/1380
[#1371]: https://github.com/raiden-network/light-client/issues/1371
[#1302]: https://github.com/raiden-network/light-client/issues/1302

## [0.7.0] - 2020-05-08

### Added

- [#1365] Allow user to transfer ETH between Main and Raiden account.
- [#1424] Sort tokens in token list by balance and symbol.

### Fixed

- [#1402] Aligning token symbol on input fields
- [#1413] Token select overlay closes as soon as a new token is selected.
- [#1395] Fixes navigation issues due to early redirect.
- [#1381] Summary screen display exact amounts on hover
- [#1300] General screen shows Raiden account balance when using subkey.
- [#1382] Better error handling when PFS can't find routes between nodes.
- [#1427] Scroll bar issue in Channel List view.

### Changed

- [#1458] General screen has been renamed to account.

[#1458]: https://github.com/raiden-network/light-client/issues/1458
[#1402]: https://github.com/raiden-network/light-client/issues/1402
[#1413]: https://github.com/raiden-network/light-client/issues/1413
[#1395]: https://github.com/raiden-network/light-client/issues/1395
[#1381]: https://github.com/raiden-network/light-client/issues/1381
[#1300]: https://github.com/raiden-network/light-client/issues/1300
[#1382]: https://github.com/raiden-network/light-client/issues/1382
[#1365]: https://github.com/raiden-network/light-client/issues/1365
[#1424]: https://github.com/raiden-network/light-client/issues/1424
[#1427]: https://github.com/raiden-network/light-client/issues/1427

## [0.6.0] - 2020-04-21

### Added

- [#1222] Enables state upload

### Fixed

- [#1305] Redirects to home view upon shutdown
- [#1306] Redirects to home view upon page refresh
- [#1310] Disable state download if not connected to web3 provider.

[#1305]: https://github.com/raiden-network/light-client/issues/1305
[#1306]: https://github.com/raiden-network/light-client/issues/1306
[#1222]: https://github.com/raiden-network/light-client/issues/1222
[#1310]: https://github.com/raiden-network/light-client/issues/1310

## [0.5.2] - 2020-04-07

- No changes

## [0.5.1] - 2020-04-06

### Added

- [#694] Show protocol progress steps on transfer modal.
- [#687] Ghost action buttons.

### Fixed

- [#1243] Fix width of transfer input on mobile screens.
- [#1242] Fix transfer modal not closing instantly.

[#694]: https://github.com/raiden-network/light-client/issues/694
[#694]: https://github.com/raiden-network/light-client/issues/694
[#1243]: https://github.com/raiden-network/light-client/issues/1243
[#1242]: https://github.com/raiden-network/light-client/issues/1242
[#687]: https://github.com/raiden-network/light-client/issues/687

## [0.5.0] - 2020-03-27

### Added

- [#691] Auto-suggesting hub on Goerli.
- [#921] Transfer identifier on summary screen.
- [#1136] Ability to scan QR codes.
- [#1160] Ability to submit forms via enter.
- [#300] Enter amounts with leading "." (dot).
- [#1222] dApp window as home screen

[#691]: https://github.com/raiden-network/light-client/issues/691
[#921]: https://github.com/raiden-network/light-client/issues/921
[#1136]: https://github.com/raiden-network/light-client/issues/1136
[#1160]: https://github.com/raiden-network/light-client/issues/1160
[#300]: https://github.com/raiden-network/light-client/issues/300
[#1222]: https://github.com/raiden-network/light-client/issues/1222

## [0.4.2] - 2020-03-05

### Fixed

- [#1139] Fix AddressInput value resetting when validation fails

[#1139]: https://github.com/raiden-network/light-client/issues/1139

## [0.4.1] - 2020-03-04

### Fixed

- [#1116] Fixed unhandled exception on transfer error dialog on PFS expected errors
- [#1118] Fixed token list in token overlay.
- [#1115] Fixed error message when trying to connect to main net.
- [#1078] Various mobile UI improvements.

[#1078]: https://github.com/raiden-network/light-client/issues/1078
[#1118]: https://github.com/raiden-network/light-client/issues/1118
[#1115]: https://github.com/raiden-network/light-client/issues/1115
[#1116]: https://github.com/raiden-network/light-client/issues/1116

## [0.4.0] - 2020-02-28

### Added

- [#745] Possibility to connect LC with derived subkey
- [#1015] More prominent warning for low UDC token balance
- [#695] Skipping of transfer steps.
- [#1071] Mint token feature.
- [#1112] Implement log storage across sessions

### Changed

- [#693] Localized error messages for Pathfinding errors.

### Fixed

- [#1065] Prevent select hub dialog from being accidentally dismissed.
- [#1067] Fixed displayed service fee on summary screen.
- [#1066] Fixed continue button enabled w/o selected PFS.

[#1112]: https://github.com/raiden-network/light-client/issues/1112
[#1066]: https://github.com/raiden-network/light-client/issues/1066
[#745]: https://github.com/raiden-network/light-client/issues/745
[#1065]: https://github.com/raiden-network/light-client/issues/1065
[#1067]: https://github.com/raiden-network/light-client/issues/1067
[#1071]: https://github.com/raiden-network/light-client/issues/1071
[#1015]: https://github.com/raiden-network/light-client/issues/1015
[#695]: https://github.com/raiden-network/light-client/issues/695
[#693]: https://github.com/raiden-network/light-client/issues/693

## [0.3.0] - 2020-02-07

### Added

- [#218] Matrix availability check to address inputs.
- [#585] Pending transfer badge icon
- [#930] Display complete address on hover
- [#543] Added transfer summary

### Changed

- User can now dismiss/hide the transfer progress dialog.
- Fix utility token display on PFS route selection.
- Adjust the token fetching to work with the latest SDK changes.
- Stepper replaced with the new modal when opening a channel

### Fixed

- [#712] Fix AddressInput.vue validity not updating on presence changes.
- [#704] Amount and address input styles.
- [#740] Fix empty start screen on first time connect.
- [#642] Various UI improvements.
- [#715] Fixed action button disabled color.
- [#885] Fixed AddressInput validation not working properly.

[#885]: https://github.com/raiden-network/light-client/issues/885
[#740]: https://github.com/raiden-network/light-client/issues/740
[#712]: https://github.com/raiden-network/light-client/issues/712
[#704]: https://github.com/raiden-network/light-client/issues/704
[#218]: https://github.com/raiden-network/light-client/issues/218
[#585]: https://github.com/raiden-network/light-client/issues/585
[#642]: https://github.com/raiden-network/light-client/issues/642
[#715]: https://github.com/raiden-network/light-client/issues/715
[#930]: https://github.com/raiden-network/light-client/issues/930
[#543]: https://github.com/raiden-network/light-client/issues/543

## [0.2] - 2019-11-29

### Added

- Add PFS route selection functionality.
- Add PFS service selection functionality.
- Add hint that additional messages may pop up and require signing.
- Add flow for selecting PathFinding Service and route.
- Add mint and deposit functionality for PathFinding service flow.
- Add new Home screen.
- Add offline detection and notification.
- Add update notification when there is a new version deployed.

### Changed

- Optimize token loading.
- Add query parameters to routes.
- Implement new token Transfer screen.
- Change wording on user interface from 'Payment' to 'Transfer'.
- Button style in a some screens.
- Minor layout changes to be consistent with the designs.
- Change token amount display across the dApp.

### Fixed

- Fix Address and Amount input validation.
- Fix performance issues when changing network.
- Fix lose of query parameters when redirecting to SPA.
- Fix account address copy button tooltip.
- Fix address input invalidation when resolving an ens address.
- Fix typo in then dialog when closing a closing.
- Fix stepper background color.
- Fix scrollbar color and theme on Firefox and Webkit based browsers.
- Fix UI implementation/design inconsistencies.

### Removed

- Remove back button from transfer screen.
- Remove connected token screen.

## [0.1.1] - 2019-10-07

### Added

- Add route guards.

### Changed

- Simplifies transfer screen.
- Change transfer to proper monitor transfer state.

### Fixed

- Fix channel stepper view.
- Fix address input error message cutoff and alignment.
- Fix deposit modal (on transfer screen) closing after a successful deposit.
- Fix transfer/deposit erroneously allowing the user to deposit/transfer when no open channel exists.

## [0.1] - 2019-08-21

### Added

- Add a basic dApp layout.
- Add an error screen when no provider is detected.
- Add integration with the channel lifecycle (open/close/settle).
- Add channel deposit screen.
- Add channel monitoring.
- Add checksum address validation to address input.
- Add basic loading screen.
- Add token list screen.
- Add channel list screen.
- Add noscript error message.
- Add network information on the header.
- Add disclaimer to the footer of the dApp.
- Add link to privacy policy.
- Add basic transfer screen.

[unreleased]: https://github.com/raiden-network/light-client/compare/v0.9.0...HEAD
[0.9.0]: https://github.com/raiden-network/light-client/compare/v0.8.0...v0.9.0
[0.8.0]: https://github.com/raiden-network/light-client/compare/v0.7.0...v0.8.0
[0.7.0]: https://github.com/raiden-network/light-client/compare/v0.6.0...v0.7.0
[0.6.0]: https://github.com/raiden-network/light-client/compare/v0.5.2...v0.6.0
[0.5.2]: https://github.com/raiden-network/light-client/compare/v0.5.1...v0.5.2
[0.5.1]: https://github.com/raiden-network/light-client/compare/v0.5.0...v0.5.1
[0.5.0]: https://github.com/raiden-network/light-client/compare/v0.4.2...v0.5.0
[0.4.2]: https://github.com/raiden-network/light-client/compare/v0.4.1...v0.4.2
[0.4.1]: https://github.com/raiden-network/light-client/compare/v0.4.0...v0.4.1
[0.4.0]: https://github.com/raiden-network/light-client/compare/v0.3.0...v0.4.0
[0.3.0]: https://github.com/raiden-network/light-client/compare/v0.2...v0.3.0
[0.2]: https://github.com/raiden-network/light-client/compare/v0.1.1...v0.2
[0.1.1]: https://github.com/raiden-network/light-client/compare/v0.1...v0.1.1
[0.1]: https://github.com/raiden-network/light-client/releases/tag/v0.1<|MERGE_RESOLUTION|>--- conflicted
+++ resolved
@@ -10,23 +10,17 @@
 - [#1824] Listen to channel settle events and push notifications for them
 
 ### Changed
-<<<<<<< HEAD
+
 - [#2001] Pending transfers removed from identicon
-=======
-
 - [#1770] Updated UDC deposit dialog for mainnet
->>>>>>> ed7c24e7
 - [#1931] dApp always uses hash mode on router
 - [#1769] Updated UDC deposit dialog for testnet
 - [#1768] Updated UDC screen
 - [#1265] Reduce logs size by hiding superfluous actions entries
 - [#1875] Redact sensitive information (transport's accessToken, transfer's secrets) from logs
 
-<<<<<<< HEAD
 [#2001]: https://github.com/raiden-network/light-client/issues/2001
-=======
 [#1770]: https://github.com/raiden-network/light-client/issues/1770
->>>>>>> ed7c24e7
 [#1931]: https://github.com/raiden-network/light-client/issues/1931
 [#1769]: https://github.com/raiden-network/light-client/issues/1769
 [#1768]: https://github.com/raiden-network/light-client/issues/1768
