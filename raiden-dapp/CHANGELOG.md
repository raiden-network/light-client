--- conflicted
+++ resolved
@@ -10,21 +10,16 @@
 - [#1824] Listen to channel settle events and push notifications for them
 
 ### Changed
-<<<<<<< HEAD
+
 - [#1770] Updated UDC deposit dialog for mainnet
-=======
 - [#1931] dApp always uses hash mode on router
->>>>>>> 72d575fb
 - [#1769] Updated UDC deposit dialog for testnet
 - [#1768] Updated UDC screen
 - [#1265] Reduce logs size by hiding superfluous actions entries
 - [#1875] Redact sensitive information (transport's accessToken, transfer's secrets) from logs
 
-<<<<<<< HEAD
 [#1770]: https://github.com/raiden-network/light-client/issues/1770
-=======
 [#1931]: https://github.com/raiden-network/light-client/issues/1931
->>>>>>> 72d575fb
 [#1769]: https://github.com/raiden-network/light-client/issues/1769
 [#1768]: https://github.com/raiden-network/light-client/issues/1768
 [#1265]: https://github.com/raiden-network/light-client/issues/1265
