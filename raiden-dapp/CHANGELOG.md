# Changelog

## [Unreleased]

### Added

- [#1365] Allow user to transfer ETH between Main and Raiden account.

### Fixed

<<<<<<< HEAD
- [#1413] Token select overlay closes as soon as a new token is selected.
=======
- [#1395] Fixes navigation issues due to early redirect.
>>>>>>> bfaa29b8
- [#1381] Summary screen display exact amounts on hover
- [#1300] General screen shows Raiden account balance when using subkey.
- [#1382] Better error handling when PFS can't find routes between nodes.

[#1395]: https://github.com/raiden-network/light-client/issues/1395
[#1381]: https://github.com/raiden-network/light-client/issues/1381
[#1300]: https://github.com/raiden-network/light-client/issues/1300
[#1382]: https://github.com/raiden-network/light-client/issues/1382
[#1365]: https://github.com/raiden-network/light-client/issues/1365

## [0.6.0] - 2020-04-21

### Added

- [#1222] Enables state upload

### Fixed

- [#1305] Redirects to home view upon shutdown
- [#1306] Redirects to home view upon page refresh
- [#1310] Disable state download if not connected to web3 provider.

[#1305]: https://github.com/raiden-network/light-client/issues/1305
[#1306]: https://github.com/raiden-network/light-client/issues/1306
[#1222]: https://github.com/raiden-network/light-client/issues/1222
[#1310]: https://github.com/raiden-network/light-client/issues/1310

## [0.5.2] - 2020-04-07

- No changes

## [0.5.1] - 2020-04-06

### Added

- [#694] Show protocol progress steps on transfer modal.
- [#687] Ghost action buttons.

### Fixed

- [#1243] Fix width of transfer input on mobile screens.
- [#1242] Fix transfer modal not closing instantly.

[#694]: https://github.com/raiden-network/light-client/issues/694
[#694]: https://github.com/raiden-network/light-client/issues/694
[#1243]: https://github.com/raiden-network/light-client/issues/1243
[#1242]: https://github.com/raiden-network/light-client/issues/1242
[#687]: https://github.com/raiden-network/light-client/issues/687

## [0.5.0] - 2020-03-27

### Added

- [#691] Auto-suggesting hub on Goerli.
- [#921] Transfer identifier on summary screen.
- [#1136] Ability to scan QR codes.
- [#1160] Ability to submit forms via enter.
- [#300] Enter amounts with leading "." (dot).
- [#1222] dApp window as home screen

[#691]: https://github.com/raiden-network/light-client/issues/691
[#921]: https://github.com/raiden-network/light-client/issues/921
[#1136]: https://github.com/raiden-network/light-client/issues/1136
[#1160]: https://github.com/raiden-network/light-client/issues/1160
[#300]: https://github.com/raiden-network/light-client/issues/300
[#1222]: https://github.com/raiden-network/light-client/issues/1222

## [0.4.2] - 2020-03-05

### Fixed

- [#1139] Fix AddressInput value resetting when validation fails

[#1139]: https://github.com/raiden-network/light-client/issues/1139

## [0.4.1] - 2020-03-04

### Fixed

- [#1116] Fixed unhandled exception on transfer error dialog on PFS expected errors
- [#1118] Fixed token list in token overlay.
- [#1115] Fixed error message when trying to connect to main net.
- [#1078] Various mobile UI improvements.

[#1078]: https://github.com/raiden-network/light-client/issues/1078
[#1118]: https://github.com/raiden-network/light-client/issues/1118
[#1115]: https://github.com/raiden-network/light-client/issues/1115
[#1116]: https://github.com/raiden-network/light-client/issues/1116

## [0.4.0] - 2020-02-28

### Added

- [#745] Possibility to connect LC with derived subkey
- [#1015] More prominent warning for low UDC token balance
- [#695] Skipping of transfer steps.
- [#1071] Mint token feature.
- [#1112] Implement log storage across sessions

### Changed

- [#693] Localized error messages for Pathfinding errors.

### Fixed

- [#1065] Prevent select hub dialog from being accidentally dismissed.
- [#1067] Fixed displayed service fee on summary screen.
- [#1066] Fixed continue button enabled w/o selected PFS.

[#1112]: https://github.com/raiden-network/light-client/issues/1112
[#1066]: https://github.com/raiden-network/light-client/issues/1066
[#745]: https://github.com/raiden-network/light-client/issues/745
[#1065]: https://github.com/raiden-network/light-client/issues/1065
[#1067]: https://github.com/raiden-network/light-client/issues/1067
[#1071]: https://github.com/raiden-network/light-client/issues/1071
[#1015]: https://github.com/raiden-network/light-client/issues/1015
[#695]: https://github.com/raiden-network/light-client/issues/695
[#693]: https://github.com/raiden-network/light-client/issues/693

## [0.3.0] - 2020-02-07

### Added

- [#218] Matrix availability check to address inputs.
- [#585] Pending transfer badge icon
- [#930] Display complete address on hover
- [#543] Added transfer summary

### Changed

- User can now dismiss/hide the transfer progress dialog.
- Fix utility token display on PFS route selection.
- Adjust the token fetching to work with the latest SDK changes.
- Stepper replaced with the new modal when opening a channel

### Fixed

- [#712] Fix AddressInput.vue validity not updating on presence changes.
- [#704] Amount and address input styles.
- [#740] Fix empty start screen on first time connect.
- [#642] Various UI improvements.
- [#715] Fixed action button disabled color.
- [#885] Fixed AddressInput validation not working properly.

[#885]: https://github.com/raiden-network/light-client/issues/885
[#740]: https://github.com/raiden-network/light-client/issues/740
[#712]: https://github.com/raiden-network/light-client/issues/712
[#704]: https://github.com/raiden-network/light-client/issues/704
[#218]: https://github.com/raiden-network/light-client/issues/218
[#585]: https://github.com/raiden-network/light-client/issues/585
[#642]: https://github.com/raiden-network/light-client/issues/642
[#715]: https://github.com/raiden-network/light-client/issues/715
[#930]: https://github.com/raiden-network/light-client/issues/930
[#543]: https://github.com/raiden-network/light-client/issues/543

## [0.2] - 2019-11-29

### Added

- Add PFS route selection functionality.
- Add PFS service selection functionality.
- Add hint that additional messages may pop up and require signing.
- Add flow for selecting PathFinding Service and route.
- Add mint and deposit functionality for PathFinding service flow.
- Add new Home screen.
- Add offline detection and notification.
- Add update notification when there is a new version deployed.

### Changed

- Optimize token loading.
- Add query parameters to routes.
- Implement new token Transfer screen.
- Change wording on user interface from 'Payment' to 'Transfer'.
- Button style in a some screens.
- Minor layout changes to be consistent with the designs.
- Change token amount display across the dApp.

### Fixed

- Fix Address and Amount input validation.
- Fix performance issues when changing network.
- Fix lose of query parameters when redirecting to SPA.
- Fix account address copy button tooltip.
- Fix address input invalidation when resolving an ens address.
- Fix typo in then dialog when closing a closing.
- Fix stepper background color.
- Fix scrollbar color and theme on Firefox and Webkit based browsers.
- Fix UI implementation/design inconsistencies.

### Removed

- Remove back button from transfer screen.
- Remove connected token screen.

## [0.1.1] - 2019-10-07

### Added

- Add route guards.

### Changed

- Simplifies transfer screen.
- Change transfer to proper monitor transfer state.

### Fixed

- Fix channel stepper view.
- Fix address input error message cutoff and alignment.
- Fix deposit modal (on transfer screen) closing after a successful deposit.
- Fix transfer/deposit erroneously allowing the user to deposit/transfer when no open channel exists.

## [0.1] - 2019-08-21

### Added

- Add a basic dApp layout.
- Add an error screen when no provider is detected.
- Add integration with the channel lifecycle (open/close/settle).
- Add channel deposit screen.
- Add channel monitoring.
- Add checksum address validation to address input.
- Add basic loading screen.
- Add token list screen.
- Add channel list screen.
- Add noscript error message.
- Add network information on the header.
- Add disclaimer to the footer of the dApp.
- Add link to privacy policy.
- Add basic transfer screen.

[unreleased]: https://github.com/raiden-network/light-client/compare/v0.6.0...HEAD
[0.6.0]: https://github.com/raiden-network/light-client/compare/v0.5.2...v0.6.0
[0.5.2]: https://github.com/raiden-network/light-client/compare/v0.5.1...v0.5.2
[0.5.1]: https://github.com/raiden-network/light-client/compare/v0.5.0...v0.5.1
[0.5.0]: https://github.com/raiden-network/light-client/compare/v0.4.2...v0.5.0
[0.4.2]: https://github.com/raiden-network/light-client/compare/v0.4.1...v0.4.2
[0.4.1]: https://github.com/raiden-network/light-client/compare/v0.4.0...v0.4.1
[0.4.0]: https://github.com/raiden-network/light-client/compare/v0.3.0...v0.4.0
[0.3.0]: https://github.com/raiden-network/light-client/compare/v0.2...v0.3.0
[0.2]: https://github.com/raiden-network/light-client/compare/v0.1.1...v0.2
[0.1.1]: https://github.com/raiden-network/light-client/compare/v0.1...v0.1.1
[0.1]: https://github.com/raiden-network/light-client/releases/tag/v0.1<|MERGE_RESOLUTION|>--- conflicted
+++ resolved
@@ -8,11 +8,8 @@
 
 ### Fixed
 
-<<<<<<< HEAD
 - [#1413] Token select overlay closes as soon as a new token is selected.
-=======
 - [#1395] Fixes navigation issues due to early redirect.
->>>>>>> bfaa29b8
 - [#1381] Summary screen display exact amounts on hover
 - [#1300] General screen shows Raiden account balance when using subkey.
 - [#1382] Better error handling when PFS can't find routes between nodes.
