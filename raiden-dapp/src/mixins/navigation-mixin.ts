--- conflicted
+++ resolved
@@ -87,15 +87,15 @@
     });
   }
 
-<<<<<<< HEAD
   navigateToSettings() {
     this.$router.push({
       name: RouteNames.ACCOUNT_SETTINGS
-=======
+    });
+  }
+
   navigateToWithdrawal() {
     this.$router.push({
       name: RouteNames.ACCOUNT_WITHDRAWAL
->>>>>>> a1e0461d
     });
   }
 
