{
  "home": {
    "welcome": "Welcome to the Raiden dApp",
    "connect-button": "Connect",
    "disclaimer": "The Raiden dApp is a reference implementation of the Raiden Light Client SDK. It is work in progress and can only be used on Ethereum testnets.",
    "getting-started": {
      "description": "Read the {0} for detailed information on how to use the Raiden dApp.",
      "link-name": "getting started guide"
    },
    "connect-dialog": {
      "connect-title": "Connect",
      "divider": "-OR-",
      "web3-provider": "Use Web3 Provider",
      "raiden-account": {
        "description": "Connect to Web3 and re-generate a {0}",
        "link-name": "dedicated Raiden account."
      },
      "no-provider": "No Web3 provider detected, please install e.g. MetaMask."
    }
  },
  "general": {
    "buttons": {
      "cancel": "Cancel",
      "transfer": "Transfer",
      "continue": "Continue",
      "confirm": "Confirm"
    },
    "offline": "Please connect to the internet."
  },
  "general-menu": {
    "account-details": "Account Details",
    "address": "Address:",
    "currency": "ETH:",
    "menu-items": {
      "backup-state-title": "Backup state",
      "backup-state-subtitle": "Download & upload your state",
      "report-bugs-title": "Report bugs",
      "report-bugs-subtitle": "Download logs"
    }
  },
  "backup-state": {
    "description": "Download and upload your state",
    "download": "Download State",
    "download-warning": "Downloading the state will force the dApp to shut down",
    "download-button": "Download",
    "upload": "Upload State",
    "upload-drag-and-drop": "Drag and drop state file",
    "upload-divider": "or",
    "upload-button": "Browse files",
    "upload-error": "Only one state file in valid JSON format can be uploaded"
  },
  "update": {
    "available": "A new version is available.",
    "update": "Refresh"
  },
  "address-input": {
    "input": {
      "placeholder": "Enter an address or ENS name..."
    },
    "blockie-alt": "Selected token address blockie",
    "error": {
      "invalid-address": "Please enter a valid address or ENS name",
      "no-checksum": "Please enter an address in checksum format. You can convert your address on https://ethsum.netlify.com",
      "empty": "Please enter an address or ENS name",
      "ens-resolve-failed": "Please enter a resolvable ENS name",
      "invalid-excluded-address": "Please enter a different address or ENS name. You can't use your own address or the address of the token network.",
      "channel-not-open": "Please enter a hub address you have an open channel with.",
      "target-offline": "Target is offline."
    }
  },
  "amount-input": {
    "input": {
      "hint": "Please enter an amount"
    },
    "error": {
      "empty": "Please enter an amount",
      "too-many-decimals": "Please use only up to {decimals} decimals for this token",
      "not-enough-funds": "Your maximum usable amount is {funds} {symbol}",
      "zero": "Please enter an amount larger than zero",
      "invalid": "Please enter a valid amount"
    }
  },
  "address-display": {
    "copy": "Click to copy",
    "copied": "Copied!"
  },
  "app-header": {
    "currency": "ETH",
    "pending-transfers": "no pending transfers | 1 pending transfer | {amount} pending transfers"
  },
  "channel-actions": {
    "deposit": "Deposit",
    "close": "Close",
    "settle": "Settle"
  },
  "channel-deposit": {
    "buttons": {
      "confirm": "Deposit"
    },
    "input": {
      "label": "Amount"
    }
  },
  "find-routes": {
    "hops": "Hops",
    "price": "Price",
    "sub-title": "Route(s) provided by {subdomain} including number of hops and estimated fee",
    "error": {
      "title": "Oops, something went wrong"
    }
  },
  "stepper": {
    "steps": {
      "open": {
        "title": "Open",
        "description": "You can deposit more tokens \n or close the channel."
      },
      "closed": {
        "title": "Closed",
        "description": "Please wait until your channel is settleable. \nthis may take some time."
      },
      "settleable": {
        "title": "Settleable",
        "description": "Settle your channel to transfer \n your tokens back to your account."
      }
    }
  },
  "channels": {
    "open": {
      "header": "Open"
    },
    "closed": {
      "header": "Closed"
    },
    "settleable": {
      "header": "Settleable"
    },
    "snackbar-close": "Close"
  },
  "channel-list": {
    "channel": {
      "blockie_alt": "Partner address blockie",
      "state": "Deposit {deposit} | State: {state}",
      "close_dialog": {
        "title": "Close Channel",
        "description": "Are you sure you want to close this channel? This action cannot be undone."
      },
      "settle_dialog": {
        "title": "Settle Channel",
        "description": "Are you sure you want to settle the channel with hub {partner} for token {token}?"
      }
    },
    "messages": {
      "close": {
        "success": "Channel closed successfully",
        "failure": "Channel close failed"
      },
      "deposit": {
        "success": "Deposit was successful",
        "failure": "Deposit failed"
      },
      "settle": {
        "success": "Channel settle was successful",
        "failure": "Channel settle failed"
      }
    }
  },
  "confirmation": {
    "buttons": {
      "cancel": "Cancel",
      "close": "Close",
      "settle": "Settle"
    }
  },
  "confirmation-dialog": {
    "buttons": {
      "cancel": "Cancel",
      "confirm": "Confirm"
    }
  },
  "error-screen": {
    "title": "Error"
  },
  "no-access": {
    "unsupported-network": "The current network is unsupported. Please choose a different network.",
    "sdk-initialization-failure": "SDK initialization failed. Please check the console for more information.",
    "rdn-state-migration": "Cannot replace state with older uploaded state.",
    "generic-error": "A valid account could not be detected. Please make sure that your provider is unlocked and accessible."
  },
  "tokens": {
    "connected": {
      "header": "Connected Tokens",
      "token": {
        "blockie-alt": "Partner address blockie",
        "token-info": "{symbol} | {name}",
        "buttons": {
          "disconnect": "Disconnect Token",
          "view-channels": "View Channels"
        }
      }
    },
    "connect-new": "Connect new token",
    "disconnect-dialog": {
      "header": "Disconnect token",
      "confirmation-message": "This action will close all channels for the {symbol} token! {address}"
    },
    "leave-progress": {
      "label": "Disconnect",
      "title": "Disconnecting from the token network",
      "description": "Closing the channels"
    },
    "leave-done": {
      "label": "Done",
      "title": "Disconnected from the token network",
      "description": "All your channels were successfully closed"
    }
  },
  "application": {
    "privacy-policy": "Privacy Policy, Disclaimer & Imprint"
  },
  "mint-deposit-dialog": {
    "button": "Mint and deposit",
    "available": "Available {currency} to pay for on-chain transaction: {balance} {currency}",
    "error": "The mint and deposit operation failed.",
    "progress": {
      "mint": "Minting {currency} tokens",
      "approve": "Allow UDC to access {currency} tokens",
      "deposit": "Deposit {currency} tokens to the UDC"
    }
  },
  "transfer": {
    "deposit-button": "Deposit",
    "channel-button": "Channels",
    "capacity-label": "Capacity",
    "recipient-label": "Recipient",
    "amount-label": "Amount",
    "amount-placeholder": "Specify amount...",
    "error": {
      "button": "Dismiss",
      "title": "Token transfer unsuccessful",
      "deposit-title": "Deposit failed, please try again."
    },
    "steps": {
      "request-route": {
        "title": "Request Route",
        "tooltip": "Mint and deposit {token} to the User Deposit Contract to pay for PFS requests",
        "udc-description": "Balance to pay the Pathfinding Service",
        "udc-description-low-balance": "Your {token} token balance is to low to pay for the Pathfinding Service. Use the button above to mint and deposit more tokens.",
        "in-progress": "Sign the message to pay for the route request",
        "searching-for-route": "Searching for route...",
        "done": "Route request payment complete"
      },
      "select-route": {
        "title": "Select Route"
      },
      "confirm-transfer": {
        "title": "Confirm Transfer",
        "total-amount": "Total Amount"
      },
      "call-to-action": {
        "1": {
          "default": "Transfer Route Request",
          "amount": "Confirm PFS Fee of {amount} {symbol}"
        },
        "2": {
          "default": "Confirm Mediation Fees",
          "amount": "Confirm Mediation Fee of {amount} {symbol}"
        },
        "3": {
          "amount": "Transfer {amount} {symbol}"
        }
      },
      "transfer": {
        "title": "Transferring Tokens",
        "description": "Sign the transaction in MetaMask and close this dialogue to continue using the dApp. Your transfer will finish in the background."
      },
      "done": {
        "title": "Send Successful",
        "description": "Your transfer was successful. You may get prompted to sign additional messages in order to acknowledge delivered messages from the target."
      },
      "deposit": {
        "label": "Deposit",
        "title": "Depositing Tokens",
        "description": "Sign the transaction in MetaMask and close this dialogue to continue using the dApp."
      },
      "deposit-done": {
        "label": "Done",
        "title": "Deposit Successful",
        "description": "Your tokens have been successfully deposited."
      },
      "summary": {
        "headline": "Summary",
        "route-request": "Route Request",
        "pfs": "Pathfinding Service",
        "service-fee": "Service Fee",
        "mediated-transfer": "Mediated Transfer",
        "direct-transfer": "Direct Transfer",
        "target": "Target",
        "transfer-amount": "Transfer Amount",
        "total-amount": "Total Amount",
        "mediation-fee": "Mediation Fee",
        "identifier": "Identifier",
        "footnotes": {
          "one": "1",
          "direct-transfer": "Route request and selection skipped, because you are performing a direct transfer.",
          "route-selection-skipped": "Automatically skipped route selection, because there was only a single route with zero fees."
        }
      }
    }
  },
  "select-token": {
    "header": "Available",
    "tokens": {
      "token": {
        "blockie-alt": "Token address blockie",
        "token-information": "{symbol} | {name}"
      }
    }
  },
  "select-hub": {
    "select-button": "Select Hub"
  },
  "open-channel": {
    "error": {
      "title": "Ops, something went wrong",
      "button": "Dismiss",
      "deposit-failed": "Could not deposit to the channel.",
      "open-failed": "Channel open failed."
    },
    "open-button": "Open Channel",
    "hub": "Hub",
    "steps": {
      "open": {
        "label": "Open",
        "title": "Opening a new channel",
        "description": "Please do not close the browser and confirm the transaction with MetaMask."
      },
      "transfer": {
        "label": "Transfer",
        "title": "Transferring tokens to the network and deposit into the channel",
        "description": "Please do not close the browser and confirm two (2) transactions with MetaMask."
      },
      "deposit": {
        "label": "Deposit",
        "title": "Not implemented - split title above, when done",
        "description": "Not implemented - split description above, when done"
      },
      "done": {
        "label": "Done",
        "title": "New Channel opened",
        "description": "A new channel was successfully opened. You can now start making transfers."
      }
    },
    "confirmation": "Channel opening is in progress, are you sure you want to leave?"
  },
  "token-information": {
    "title": "Token",
    "description": "{symbol} | {name}",
    "balance": "Balance"
  },
  "pathfinding-services": {
    "title": "Select Pathfinding Service",
    "rtt": "{time} ms",
    "headers": {
      "host": "Pathfinding Service",
      "rtt": "Ping",
      "price": "Price"
    }
  },
  "mint-dialog": {
    "title": "Mint {symbol}",
    "description": "If you continue, you will get prompted by MetaMask to sign off a minting transction. In order to mint tokens, you need test net ETH in your wallet."
  },
  "error-message": {
    "problem": "Problem:",
    "solution": "Solution:"
  },
  "errors": {
    "RDN_GENERAL_ERROR": {
      "title": "An error occured",
      "problem": "We do not know this error, sorry.",
      "solution": [
        "Please help us and report the issue",
        "Click on your identicon in the top right corner",
        "Click on Report Bugs / Download logs",
        "File a new issue on https://github.com/raiden-network/light-client",
        "Upload logs to the issue"
      ]
    },
    "RDN_MINT_FAILED": {
      "title": "Could not mint token",
      "problem": "It looks like the Light Client does not support minting out-of-the-box for this token contract.",
      "solution": "You may try to mint manually via MetaMask and Etherscan. You can find a step-by-step guide on https://github.com/raiden-network/light-client#minting-manually."
    },
    "PFS_UNKNOWN_TOKEN_NETWORK": {
      "title": "No open channels",
      "problem": "You don't seem to have open channels on this token network.",
      "solution": [
        "Hit the ← button in the top left",
        "Click on the current token network",
        "Select Connect new token",
        "Select the token you want to transfer",
        "Proceed with the flow to open a new channel"
      ]
    },
    "PFS_INVALID_INFO": {
      "title": "Couldn't understand Pathfinding Service",
      "problem": "The Light Client has received a response from the Pathfinding Service that it couldn't understand. It's possible that the current Light Client version is out-of-sync with the Pathfinding Service.",
      "solution": [
        "Update the dApp by reloading the page",
        "Attempt a new transfer",
        "If the problem persists, please help us and report the issue",
        "Click on your identicon in the top right corner",
        "Click on Report Bugs / Download logs",
        "File a new issue on https://github.com/raiden-network/light-client",
        "Upload logs to the issue"
      ]
    },
    "PFS_NO_ROUTES_FOUND": {
      "title": "No routes found",
      "problem": "Pathfinding Service wasn't able to find a route in the Raiden Network to perform your transfer.",
      "solution": "Make sure that you either have a direct channel with the target or that both of you are connected to a well-connected hub."
    },
    "PFS_ERROR_RESPONSE": {
      "title": "Pathfinding replied with an error",
      "problem": "While communicating with the Pathfinding Service, you have received an error response that we don't actively handle yet.",
      "solution": [
        "Simply retry your last action",
        "If the problem persists, please help us and report the issue",
<<<<<<< HEAD
        "Right click > Inspect or Inspect Element",
        "Go to Console",
        "Copy errors that occurred",
        "File a new issue on https://github.com/raiden-network/light-client"
=======
        "Click on your identicon in the top right corner",
        "Click on Report Bugs / Download logs",
        "File a new issue on https://github.com/raiden-network/light-client",
        "Upload logs to the issue"
>>>>>>> e9f5fc51
      ]
    },
    "PFS_DISABLED": {
      "title": "Pathfinding Service disabled",
      "problem": "You tried to find a route in the Raiden Network but Pathfinding was either disabled in your configuration or you did not select a valid Pathfinding Service.",
      "solution": "Try to restart the Light Client by reloading the page and attempt a new transfer."
    },
    "PFS_TARGET_OFFLINE": {
      "title": "Target address is offline",
      "problem": "You are trying to send tokens to an offline target.",
      "solution": "Hit the ← button and verify that the address is online or choose a different target address."
    },
    "PFS_LAST_IOU_REQUEST_FAILED": {
      "title": "Error while depositing tokens for Pathfinding Service",
      "problem": "While trying to deposit tokens for route requests, the Pathfinding Service returned an error.",
      "solution": [
        "This should happen very rarely, please retry to deposit",
        "If the problem persists, please help us and report the issue",
        "Click on your identicon in the top right corner",
        "Click on Report Bugs / Download logs",
        "File a new issue on https://github.com/raiden-network/light-client",
        "Upload logs to the issue"
      ]
    },
    "PFS_IOU_SIGNATURE_MISMATCH": {
      "title": "Error while depositing tokens for Pathfinding Service",
      "problem": "While trying to deposit tokens for route requests, the Pathfinding Service encountered mismatching signatures.",
      "solution": [
        "This should happen very rarely, please retry to deposit",
        "If the problem persists, please help us and report the issue",
        "Click on your identicon in the top right corner",
        "Click on Report Bugs / Download logs",
        "File a new issue on https://github.com/raiden-network/light-client",
        "Upload logs to the issue"
      ]
    }
  },
  "versions": {
    "sdk": "Raiden SDK: {version}",
    "contracts": "Raiden Contracts: {version}"
  },
  "scan": {
    "permission": {
      "title": "Grant Camera Access",
      "description": "In order to scan QR codes, you will need to allow camera access."
    }
  },
  "progress-steps": {
    "transfer": {
      "PENDING": "Transfer sent",
      "RECEIVED": "Transfer acknowledged by partner",
      "REFUNDED": "Transfer refunded",
      "CLOSED": "Channel closed early",
      "REVEALED": "Secret revealed to target",
      "UNLOCKING": "Unlock sent to partner",
      "EXPIRING": "Lock expired",
      "UNLOCKED": "Unlock acknowledged",
      "EXPIRED": "Lock expired acknowledged",
      "REQUESTED": "Secret requested by target",
      "REGISTERED": "Secret registered on-chain"
    }
  }
}<|MERGE_RESOLUTION|>--- conflicted
+++ resolved
@@ -427,17 +427,10 @@
       "solution": [
         "Simply retry your last action",
         "If the problem persists, please help us and report the issue",
-<<<<<<< HEAD
-        "Right click > Inspect or Inspect Element",
-        "Go to Console",
-        "Copy errors that occurred",
-        "File a new issue on https://github.com/raiden-network/light-client"
-=======
         "Click on your identicon in the top right corner",
         "Click on Report Bugs / Download logs",
         "File a new issue on https://github.com/raiden-network/light-client",
         "Upload logs to the issue"
->>>>>>> e9f5fc51
       ]
     },
     "PFS_DISABLED": {
