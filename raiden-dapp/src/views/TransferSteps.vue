<template>
  <v-container class="transfer-steps__container">
    <v-row>
      <v-stepper v-model="step" alt-labels class="transfer-steps fill-height">
        <v-stepper-header class="transfer-steps__header">
          <v-stepper-step
            :complete="selectedPfs !== null"
            :class="{ active: step >= 1 }"
            complete-icon=""
            step=""
            class="transfer-steps__step"
          >
            {{ this.$t('transfer.steps.request-route.title') }}
          </v-stepper-step>

          <v-divider
            :class="{ active: step >= 2 }"
            class="transfer-steps__divider"
          ></v-divider>

          <v-stepper-step
            :complete="step >= 2"
            :class="{ active: step >= 2 }"
            complete-icon=""
            step=""
            class="transfer-steps__step"
          >
            {{ this.$t('transfer.steps.select-route.title') }}
          </v-stepper-step>

          <v-divider
            :class="{ active: step >= 3 }"
            class="transfer-steps__divider"
          ></v-divider>

          <v-stepper-step
            :complete="step >= 3"
            :class="{ active: step >= 3 }"
            complete-icon=""
            step=""
            class="transfer-steps__step"
          >
            {{ this.$t('transfer.steps.confirm-transfer.title') }}
          </v-stepper-step>
        </v-stepper-header>

        <v-stepper-items>
          <v-stepper-content step="1">
            <v-row
              justify="center"
              align-content="center"
              no-gutters=""
              class="udc-balance__container"
            >
              <v-col cols="10">
                <v-tooltip top>
                  <template #activator="{ on }">
                    <span class="udc-balance__amount" v-on="on">
                      {{ udcCapacity | displayFormat(udcToken.decimals) }}
                      {{ udcToken.symbol || '' }}
                    </span>
                  </template>
                  <span>
                    {{ udcCapacity | toUnits(udcToken.decimals) }}
                    {{ udcToken.symbol || '' }}
                  </span>
                </v-tooltip>
                <v-dialog
                  v-model="showMintDeposit"
                  max-width="425"
                  class="udc-balance__dialog-container"
                >
                  <template #activator="{ on: menu }">
                    <v-tooltip bottom>
                      <template #activator="{ on: tooltip }">
                        <v-btn
                          text
                          icon
                          x-large
                          class="udc-balance__deposit"
                          @click="showMintDeposit = true"
                          v-on="{ ...tooltip, ...menu }"
                        >
                          <v-icon color="primary">play_for_work</v-icon>
                        </v-btn>
                      </template>
                      <span>
                        {{
                          $t('transfer.steps.request-route.tooltip', {
                            token: udcToken.symbol
                          })
                        }}
                      </span>
                    </v-tooltip>
                  </template>
                  <mint-deposit-dialog
                    @cancel="showMintDeposit = false"
                    @done="mintDone()"
                  />
                </v-dialog>
              </v-col>
            </v-row>
            <v-row
              justify="center"
              no-gutters=""
              class="udc-balance__container"
            >
              <v-col cols="10">
                <span class="udc-balance__description">
                  {{ $t('transfer.steps.request-route.udc-description') }}
                </span>
              </v-col>
            </v-row>
            <v-row justify="center" class="transfer-steps__step__content">
              <v-col cols="10">
                <pathfinding-services
                  v-if="step === 1"
                  @select="setPFS($event)"
                ></pathfinding-services>
              </v-col>
            </v-row>
          </v-stepper-content>

          <v-stepper-content step="2">
            <v-row justify="center" class="transfer-steps__step__content">
              <v-col cols="10">
                <find-routes
                  v-if="step === 2"
                  :token="token"
                  :routes="routes"
                  :pfs-url="selectedPfs.url"
                  @select="setRoute($event)"
                ></find-routes>
              </v-col>
            </v-row>
          </v-stepper-content>

          <v-stepper-content step="3">
            <div
              v-if="step === 3 && !processingTransfer"
              class="transfer-steps__summary"
            >
              <h1>Summary</h1>
              <transfer-summary :transfer="transferSummary" />
            </div>
          </v-stepper-content>
        </v-stepper-items>
      </v-stepper>
    </v-row>

    <v-overlay
      v-if="step === 1"
      :value="pfsFeesConfirmed"
      class="confirmation-overlay"
      :class="{ 'v-overlay--dark': freePfs && pfsFeesConfirmed }"
    >
      <spinner v-if="!pfsFeesPaid" />
      <checkmark v-else class="confirmation-overlay__checkmark" />

      <h2 v-if="!pfsFeesPaid && !freePfs">
        {{ this.$t('transfer.steps.request-route.in-progress') }}
      </h2>
      <h2 v-else-if="freePfs">
        {{ this.$t('transfer.steps.request-route.searching-for-route') }}
      </h2>
      <h2 v-else>{{ this.$t('transfer.steps.request-route.done') }}</h2>
    </v-overlay>

    <transfer-progress-dialog
<<<<<<< HEAD
      :in-progress="processingTransfer"
=======
      :visible="processingTransfer"
      :in-progress="!transferDone"
>>>>>>> 4ebd890e
      :error="error"
      @dismiss="dismissProgress"
    ></transfer-progress-dialog>

    <error-dialog
      v-if="!processingTransfer"
      :description="error"
      :title="$t('transfer.error.title')"
      @dismiss="error = ''"
    >
    </error-dialog>

    <action-button
      :enabled="continueBtnEnabled"
      :text="callToActionText"
      sticky
      arrow
      @click="handleStep()"
    >
    </action-button>
  </v-container>
</template>

<script lang="ts">
import { Component, Mixins } from 'vue-property-decorator';
import { RaidenPFS } from 'raiden-ts';
import { BigNumber, bigNumberify } from 'ethers/utils';

import { BalanceUtils } from '@/utils/balance-utils';
import { Token, Route, Transfer } from '@/model/types';
import NavigationMixin from '@/mixins/navigation-mixin';
import BlockieMixin from '@/mixins/blockie-mixin';
import PathfindingServices from '@/components/PathfindingServices.vue';
import FindRoutes from '@/components/FindRoutes.vue';
import ActionButton from '@/components/ActionButton.vue';
import TransferSummary from '@/components/TransferSummary.vue';
import Spinner from '@/components/Spinner.vue';
import MintDepositDialog from '@/components/MintDepositDialog.vue';
import Checkmark from '@/components/Checkmark.vue';
import Stepper from '@/components/Stepper.vue';
import ErrorDialog from '@/components/ErrorDialog.vue';
import { Zero } from 'ethers/constants';
import { getAddress, getAmount } from '@/utils/query-params';
import AddressUtils from '@/utils/address-utils';
import Filter from '@/filters';
import TransferProgressDialog from '@/components/TransferProgressDialog.vue';

@Component({
  components: {
    TransferProgressDialog,
    PathfindingServices,
    ActionButton,
    FindRoutes,
    Spinner,
    Stepper,
    ErrorDialog,
    Checkmark,
    MintDepositDialog,
    TransferSummary
  }
})
export default class TransferSteps extends Mixins(
  BlockieMixin,
  NavigationMixin
) {
  step: number = 1;
  selectedPfs: RaidenPFS | null = null;
  selectedRoute: Route | null = null;
  routes: Route[] = [];
  pfsFeesConfirmed: boolean = false;
  pfsFeesPaid: boolean = false;
  freePfs: boolean = false;
  showMintDeposit: boolean = false;
  mediationFeesConfirmed: boolean = false;
  processingTransfer: boolean = false;
  transferDone: boolean = false;
  error: string = '';
  udcCapacity: BigNumber = Zero;

  amount: string = '';
  target: string = '';

  get transferSummary(): Transfer {
    console.error('### SUMMARY', {
      pfsAddress: this.selectedPfs?.url as string,
      serviceFee: this.selectedPfs?.price as BigNumber,
      serviceToken: this.udcToken,
      mediationFee: this.selectedRoute?.fee as BigNumber,
      target: this.target,
      hops: this.selectedRoute?.hops,
      transferAmount: BalanceUtils.parse(this.amount, this.token.decimals!),
      transferToken: this.token,
      transferTotal: this.totalAmount
    });

    return {
      pfsAddress: this.selectedPfs?.url as string,
      serviceFee: this.selectedPfs?.price as BigNumber,
      serviceToken: this.udcToken,
      mediationFee: this.selectedRoute?.fee as BigNumber,
      target: this.target,
      hops: this.selectedRoute?.hops,
      transferAmount: BalanceUtils.parse(this.amount, this.token.decimals!),
      transferToken: this.token,
      transferTotal: this.totalAmount
    } as Transfer;
  }

  get callToActionText() {
    const amountLocalized = `transfer.steps.call-to-action.${this.step}.amount`;
    if (this.step === 1 && this.selectedPfs) {
      return this.$t(amountLocalized, {
        amount: Filter.displayFormat(
          this.selectedPfs.price as BigNumber,
          this.udcToken.decimals
        ),
        symbol: this.udcToken.symbol
      });
    }

    if (this.step === 2 && this.selectedRoute) {
      return this.$t(amountLocalized, {
        amount: Filter.displayFormat(
          this.selectedRoute.fee as BigNumber,
          this.token.decimals
        ),
        symbol: this.token.symbol
      });
    }

    if (this.step === 3) {
      return this.$t(amountLocalized, {
        amount: Filter.displayFormat(this.totalAmount, this.token.decimals),
        symbol: this.token.symbol
      });
    }

    return this.$t(`transfer.steps.call-to-action.${this.step}.default`);
  }

  private updateUDCCapacity() {
    this.$raiden.getUDCCapacity().then(value => (this.udcCapacity = value));
  }

  async created() {
    const { amount } = this.$route.query;
    const { target } = this.$route.params;

    this.amount = getAmount(amount);
    this.target = getAddress(target);

    const { token: address } = this.$route.params;

    if (!AddressUtils.checkAddressChecksum(address)) {
      this.navigateToHome();
      return;
    }

    await this.$raiden.fetchTokenData([address]);

    if (typeof this.token.decimals !== 'number') {
      this.navigateToHome();
      return;
    }

    const directRoutes = await this.$raiden.directRoute(
      address,
      this.target,
      BalanceUtils.parse(this.amount, this.token.decimals)
    );

    if (directRoutes) {
      const [route] = directRoutes;

      this.selectedRoute = {
        key: 0,
        fee: Zero,
        displayFee: '0',
        path: [...route.path],
        hops: 0
      };

      this.step = 3;
    }
  }

  mounted() {
    this.updateUDCCapacity();
  }

  mintDone() {
    this.showMintDeposit = false;
    this.updateUDCCapacity();
  }

  async findRoutes(): Promise<void> {
    const { address, decimals } = this.token;
    // Fetch available routes from PFS
    const fetchedRoutes = await this.$raiden.findRoutes(
      address,
      this.target,
      BalanceUtils.parse(this.amount, decimals!),
      this.selectedPfs ? this.selectedPfs : undefined
    );

    if (fetchedRoutes) {
      this.routes = fetchedRoutes.map(
        ({ path, fee }, index: number) =>
          ({
            key: index,
            hops: path.length - 1,
            fee,
            path
          } as Route)
      );

      const [route] = this.routes;

      if (route && route.fee.isZero()) {
        this.selectedRoute = route;
        this.transfer();
      }
    }
  }

  async handleStep() {
    if (this.step === 1 && this.selectedPfs && !this.pfsFeesConfirmed) {
      this.pfsFeesConfirmed = true;
      try {
        await this.findRoutes();
      } catch (e) {
        this.pfsFeesConfirmed = false;
        this.error = e.message;
        return;
      }

      this.pfsFeesPaid = true;

      setTimeout(() => {
        this.step = 2;
      }, 2000);

      return;
    }

    if (this.step === 2 && this.selectedRoute) {
      this.mediationFeesConfirmed = true;
      this.step = 3;
      return;
    }

    if (this.step === 3 && this.selectedRoute) {
      this.transfer();
    }
  }

  get token(): Token {
    const { token: address } = this.$route.params;
    console.error(
      'whhooooopp',
      this.$store.state.tokens[address] || ({ address } as Token)
    );
    return this.$store.state.tokens[address] || ({ address } as Token);
  }

  get udcToken(): Token {
    const address = this.$raiden.userDepositTokenAddress;
    return this.$store.state.tokens[address] || ({ address } as Token);
  }

  get continueBtnEnabled() {
    if (this.step == 1) {
      return (
        this.selectedPfs !== null &&
        this.udcCapacity.gte(this.selectedPfs.price)
      );
    }

    if (this.step == 2) {
      return this.selectedRoute !== null;
    }

    if (this.step == 3) {
      return this.selectedRoute !== null && !this.processingTransfer;
    }

    return false;
  }

  get totalAmount(): BigNumber {
    const { decimals } = this.token;
    const transfer: BigNumber = BalanceUtils.parse(this.amount, decimals!);
    return transfer.add(this.selectedRoute!.fee);
  }

  setPFS(payload: [RaidenPFS, boolean]) {
    const [pfs, single] = payload;
    this.selectedPfs = pfs;
    this.freePfs = bigNumberify(pfs.price).isZero();
    if (pfs && single && this.freePfs) {
      this.handleStep();
    }
  }

  setRoute(route: Route) {
    this.selectedRoute = route;
  }

  async transfer() {
    const { address, decimals } = this.token;
    const { path, fee } = this.selectedRoute!;

    try {
      this.processingTransfer = true;
      await this.$raiden.transfer(
        address,
        this.target,
        BalanceUtils.parse(this.amount, decimals!),
        [{ path, fee }]
      );

      this.transferDone = true;
      this.dismissProgress();
    } catch (e) {
      this.error = e.message;
    }
  }

  private dismissProgress(delay: number = 6000) {
    setTimeout(() => {
      this.error = '';
      this.processingTransfer = false;
      this.transferDone = false;
      this.navigateToSelectTransferTarget(this.token.address);
    }, delay);
  }
}
</script>

<style lang="scss" scoped>
@import '../scss/colors';

.confirmation-overlay {
  text-align: center;

  &.v-overlay {
    &--active {
      position: absolute;
      top: 0;
      bottom: 0;
      left: 0;
      backdrop-filter: blur(4px);
      background-color: rgba($color-white, 0.15);
      border-bottom-left-radius: 10px;
      border-bottom-right-radius: 10px;
    }

    &--dark {
      background-color: $card-background;
    }
  }

  ::v-deep {
    .spinner {
      margin: 2em;
    }
  }

  &__checkmark {
    margin: 2em;
  }
}

.transfer-steps {
  background: transparent !important;
  box-shadow: none;
  width: 100%;
  position: relative;

  &__container {
    height: 100%;
  }

  &__header {
    max-width: 528px;
    margin: 0 auto;
    box-shadow: none;
  }

  &__step {
    ::v-deep {
      .v-stepper {
        &__label {
          display: block !important;
        }

        &__step {
          &__step {
            height: 12px;
            min-width: 12px;
            width: 12px;
            margin-top: 6px;
            background: transparent !important;
            border: 2px solid $secondary-text-color !important;
          }
        }
      }
    }

    &__content {
      margin-top: 45px;
    }

    &.active {
      ::v-deep {
        .v-stepper {
          &__step {
            &__step {
              border-color: $primary-color !important;
              background: $primary-color !important;
            }
          }

          &__label {
            color: $primary-color;
            font-weight: bold;
          }
        }
      }
    }
  }

  &__divider {
    border: 1px solid #646464 !important;
    margin: 35px -82px 0 !important;
    &.active {
      border-color: $primary-color !important;
    }
  }

  &__processing-transfer {
    &__title {
      font-size: 36px;
      font-weight: bold;
      line-height: 38px;
      text-align: center;
    }
    &__description {
      font-size: 16px;
      line-height: 21px;
      text-align: center;
      margin-top: 2rem;
    }
    &__spinner {
      margin: 3rem 0;
    }
  }

  &__summary {
    text-align: center;
    padding: 25px 50px;
  }

  .udc-balance {
    &__container {
      text-align: center;
    }

    &__amount {
      font-size: 24px;
      font-weight: bold;
      font-family: Roboto, sans-serif;
      color: $color-white;
      vertical-align: middle;
    }

    &__description {
      font-size: 16px;
      font-family: Roboto, sans-serif;
      color: $secondary-text-color;
    }

    &__deposit {
      vertical-align: middle;
    }
  }
}

.v-dialog {
  &__content {
    &--active {
      background-color: rgba($color-white, 0.15);
      backdrop-filter: blur(4px);
    }
  }
}
</style><|MERGE_RESOLUTION|>--- conflicted
+++ resolved
@@ -167,12 +167,8 @@
     </v-overlay>
 
     <transfer-progress-dialog
-<<<<<<< HEAD
-      :in-progress="processingTransfer"
-=======
       :visible="processingTransfer"
       :in-progress="!transferDone"
->>>>>>> 4ebd890e
       :error="error"
       @dismiss="dismissProgress"
     ></transfer-progress-dialog>
