<template>
  <v-form v-model="valid" autocomplete="off" class="payment">
    <v-layout column justify-space-between fill-height>
      <v-layout align-center justify-center class="payment__recipient">
        <v-flex xs10>
<<<<<<< HEAD
          <address-input v-model="target" :exclude="[token.address, defaultAccount]"></address-input>
=======
          <div class="payment__recipient__label">
            {{ $t('payment.recipient-label') }}
          </div>
          <address-input v-model="target"></address-input>
>>>>>>> 3a80dbae
        </v-flex>
      </v-layout>

      <v-layout align-center justify-center>
        <v-flex xs10>
          <amount-input
            v-model="amount"
            :token="token"
            :label="$t('payment.amount-label')"
            :placeholder="$t('payment.amount-placeholder')"
            :max="capacity"
            limit
          ></amount-input>
        </v-flex>
      </v-layout>

      <v-layout class="payment__capacity" justify-center>
        <v-flex xs5>
          <v-layout column>
            <span class="payment__capacity__label">
              {{ $t('payment.capacity-label') }}
            </span>
            <span class="payment__capacity__amount">
              {{
                $t('payment.capacity-amount', {
                  capacity: convertToUnits(capacity, token.decimals),
                  token: token.symbol
                })
              }}
            </span>
          </v-layout>
        </v-flex>
        <v-flex xs2 offset-xs3 align-self-end>
          <v-dialog v-model="depositting" max-width="450">
            <template #activator="{ on }">
              <v-btn
                @click="depositting = true"
                v-on="on"
                text
                class="payment__capacity__deposit"
              >
                {{ $t('payment.deposit-button') }}
              </v-btn>
            </template>
            <v-card class="payment__deposit-dialog">
              <channel-deposit
                @cancel="depositting = false"
                @confirm="deposit($event)"
                :token="token"
                identifier="0"
              ></channel-deposit>
            </v-card>
          </v-dialog>
        </v-flex>
      </v-layout>

      <v-spacer></v-spacer>

      <action-button
        :enabled="valid"
        @click="transfer()"
        :text="$t('payment.pay-button')"
        class="payment__pay-button"
      ></action-button>

      <stepper
        :display="loading"
        :steps="steps"
        :done-step="doneStep"
        :done="done"
      ></stepper>

      <error-screen
        :description="error"
        @dismiss="error = ''"
        :title="errorTitle"
        :button-label="$t('payment.error.button')"
      ></error-screen>
    </v-layout>
  </v-form>
</template>

<script lang="ts">
import { Component, Vue } from 'vue-property-decorator';
import AddressInput from '@/components/AddressInput.vue';
import AmountInput from '@/components/AmountInput.vue';
import {
  emptyDescription,
  StepDescription,
  Token,
  TokenPlaceholder
} from '@/model/types';
import { BalanceUtils } from '@/utils/balance-utils';
import Stepper from '@/components/Stepper.vue';
import ErrorScreen from '@/components/ErrorScreen.vue';
import Divider from '@/components/Divider.vue';
import TokenInformation from '@/components/TokenInformation.vue';
import ActionButton from '@/components/ActionButton.vue';
<<<<<<< HEAD
import { mapState } from 'vuex';
=======
import ChannelDeposit from '@/components/ChannelDeposit.vue';
import { BigNumber } from 'ethers/utils';
import { mapGetters } from 'vuex';
import { RaidenChannel } from 'raiden';
import { Zero } from 'ethers/constants';
>>>>>>> 3a80dbae

@Component({
  components: {
    ChannelDeposit,
    ActionButton,
    TokenInformation,
    Divider,
    AddressInput,
    AmountInput,
    Stepper,
    ErrorScreen
  },
  computed: {
<<<<<<< HEAD
    ...mapState(['defaultAccount'])
=======
    ...mapGetters(['channelWithBiggestCapacity'])
>>>>>>> 3a80dbae
  }
})
export default class Payment extends Vue {
  target: string = '';
  token: Token = TokenPlaceholder;
<<<<<<< HEAD
  defaultAccount!: string;
  amount: string = '0';
=======
  amount: string = '';
>>>>>>> 3a80dbae

  valid: boolean = false;
  loading: boolean = false;
  done: boolean = false;

  errorTitle: string = '';
  error: string = '';

  channelWithBiggestCapacity!: (
    tokenAddress: string
  ) => RaidenChannel | undefined;

  get capacity(): BigNumber {
    const withBiggestCapacity = this.channelWithBiggestCapacity(
      this.token.address
    );
    if (withBiggestCapacity) {
      return withBiggestCapacity.capacity;
    }
    return Zero;
  }

  depositting: boolean = false;

  steps: StepDescription[] = [];
  doneStep: StepDescription = emptyDescription();

  convertToUnits = BalanceUtils.toUnits;

  async created() {
    const { token } = this.$route.params;
    this.token = (await this.$raiden.getToken(token)) || TokenPlaceholder;
  }

  async deposit(amount: BigNumber) {
    this.steps = [(this.$t('payment.steps.deposit') as any) as StepDescription];
    this.doneStep = (this.$t(
      'payment.steps.deposit-done'
    ) as any) as StepDescription;
    this.errorTitle = this.$t('payment.error.deposit-title') as string;

    this.loading = true;

    try {
      await this.$raiden.deposit(
        this.token.address,
        this.channelWithBiggestCapacity(this.token.address)!.partner,
        amount
      );
      this.done = true;
      this.dismissProgress();
    } catch (e) {
      this.loading = false;
      this.depositting = false;
      this.error = e.message;
    }
  }

  async transfer() {
    this.steps = [
      (this.$t('payment.steps.transfer') as any) as StepDescription
    ];
    this.doneStep = (this.$t('payment.steps.done') as any) as StepDescription;
    this.errorTitle = this.$t('payment.error.title') as string;

    const { address, decimals } = this.token;

    try {
      this.loading = true;
      await this.$raiden.transfer(
        address,
        this.target,
        BalanceUtils.parse(this.amount, decimals)
      );
      this.done = true;
      this.dismissProgress();
    } catch (e) {
      this.loading = false;
      this.error = e.message;
    }
  }

  private dismissProgress() {
    setTimeout(() => {
      this.loading = false;
      this.done = false;
    }, 2000);
  }
}
</script>

<style lang="scss" scoped>
@import '../scss/colors';
.payment {
  width: 100%;
  height: 100%;
}

.payment__capacity {
  max-height: 50px;
}

.payment__capacity__label {
  color: $secondary-color;
  font-size: 13px;
  font-weight: bold;
  letter-spacing: 3px;
  line-height: 15px;
  text-transform: uppercase;
}

.payment__capacity__amount {
  color: $text-color;
  font-size: 16px;
  line-height: 19px;
  padding-left: 11px;
  margin-top: 10px;
}

.payment__capacity__deposit {
  color: $primary-color;
  font-size: 14px;
  font-weight: 500;
  line-height: 21px;
}

.payment__recipient {
  margin-top: 75px;
}

.payment__recipient,
.payment__amount {
  max-height: 150px;
}

.payment__recipient__label {
  color: $secondary-color;
  font-size: 13px;
  font-weight: bold;
  letter-spacing: 3px;
  line-height: 15px;
  text-transform: uppercase;
}

.payment__pay-button {
  margin-bottom: 24px;
}
</style><|MERGE_RESOLUTION|>--- conflicted
+++ resolved
@@ -3,14 +3,10 @@
     <v-layout column justify-space-between fill-height>
       <v-layout align-center justify-center class="payment__recipient">
         <v-flex xs10>
-<<<<<<< HEAD
-          <address-input v-model="target" :exclude="[token.address, defaultAccount]"></address-input>
-=======
           <div class="payment__recipient__label">
             {{ $t('payment.recipient-label') }}
           </div>
-          <address-input v-model="target"></address-input>
->>>>>>> 3a80dbae
+          <address-input v-model="target" :exclude="[token.address, defaultAccount]"></address-input>
         </v-flex>
       </v-layout>
 
@@ -109,15 +105,11 @@
 import Divider from '@/components/Divider.vue';
 import TokenInformation from '@/components/TokenInformation.vue';
 import ActionButton from '@/components/ActionButton.vue';
-<<<<<<< HEAD
-import { mapState } from 'vuex';
-=======
 import ChannelDeposit from '@/components/ChannelDeposit.vue';
 import { BigNumber } from 'ethers/utils';
-import { mapGetters } from 'vuex';
+import { mapGetters, mapState } from 'vuex';
 import { RaidenChannel } from 'raiden';
 import { Zero } from 'ethers/constants';
->>>>>>> 3a80dbae
 
 @Component({
   components: {
@@ -131,22 +123,15 @@
     ErrorScreen
   },
   computed: {
-<<<<<<< HEAD
-    ...mapState(['defaultAccount'])
-=======
+    ...mapState(['defaultAccount']),
     ...mapGetters(['channelWithBiggestCapacity'])
->>>>>>> 3a80dbae
   }
 })
 export default class Payment extends Vue {
   target: string = '';
   token: Token = TokenPlaceholder;
-<<<<<<< HEAD
   defaultAccount!: string;
-  amount: string = '0';
-=======
   amount: string = '';
->>>>>>> 3a80dbae
 
   valid: boolean = false;
   loading: boolean = false;
