import { Store } from 'vuex';
import { BigNumber, BigNumberish, utils, constants, providers } from 'ethers';
import { ObservedValueOf } from 'rxjs';
import { exhaustMap, filter } from 'rxjs/operators';
import asyncPool from 'tiny-async-pool';
<<<<<<< HEAD
import { Tokens, SuggestedPartner } from '@/types';
=======
import { Tokens } from '@/types';
>>>>>>> 7c4a6057
import { CombinedStoreState } from '@/store';
import { Web3Provider } from '@/services/web3-provider';
import { BalanceUtils } from '@/utils/balance-utils';
import { DeniedReason, Progress, Token } from '@/model/types';
import { ConfigProvider, Configuration } from '@/services/config-provider';
import i18n from '@/i18n';
import { NotificationPayload } from '@/store/notifications/types';
import { NotificationContext } from '@/store/notifications/notification-context';
import { NotificationImportance } from '@/store/notifications/notification-importance';
import { RouteNames } from '@/router/route-names';
import {
  Capabilities,
  ChangeEvent,
  ErrorCodes,
  EventTypes,
  Raiden,
  RaidenError,
  RaidenPaths,
  RaidenPFS,
} from 'raiden-ts';

function raidenActionConfirmationValueToStateTranslation(
  confirmationValue: boolean | undefined,
): string {
  if (confirmationValue === undefined) {
    return i18n.t('notifications.tx-state-pending') as string;
  } else if (confirmationValue) {
    return i18n.t('notifications.tx-state-confirmed') as string;
  } else {
    return ''; // Reorged actions get a special error notification.
  }
}

export default class RaidenService {
  private _raiden?: Raiden;
  private store: Store<CombinedStoreState>;
  private _userDepositTokenAddress = '';
  private _configuration?: Configuration;
  public usingSubkey: boolean | undefined;

  private static async createRaiden(
    provider: providers.JsonRpcProvider | providers.ExternalProvider | string,
    account: string | number = 0,
    stateBackup?: string,
    subkey?: true,
  ): Promise<Raiden> {
    try {
      const contracts = await ConfigProvider.contracts();
      return await Raiden.create(
        provider,
        account,
        {
          storage: window.localStorage,
          state: stateBackup,
        },
        contracts,
        {
          pfsSafetyMargin: 1.1,
          pfs: process.env.VUE_APP_PFS,
          matrixServer: process.env.VUE_APP_MATRIX_SERVER,
          matrixServerLookup: process.env.VUE_APP_MATRIX_LIST_URL,
          ...(process.env.VUE_APP_REVEAL_TIMEOUT && +process.env.VUE_APP_REVEAL_TIMEOUT
            ? { revealTimeout: +process.env.VUE_APP_REVEAL_TIMEOUT }
            : undefined),
          ...(process.env.VUE_APP_SETTLE_TIMEOUT && +process.env.VUE_APP_SETTLE_TIMEOUT
            ? { settleTimeout: +process.env.VUE_APP_SETTLE_TIMEOUT }
            : undefined),
          ...(process.env.VUE_APP_CONFIRMATION_BLOCKS && +process.env.VUE_APP_CONFIRMATION_BLOCKS
            ? { confirmationBlocks: +process.env.VUE_APP_CONFIRMATION_BLOCKS }
            : undefined),
        },
        subkey,
      );
    } catch (e) {
      throw new RaidenInitializationFailed(e);
    }
  }

  private get raiden(): Raiden {
    if (this._raiden === undefined) {
      throw new Error('Raiden instance was not initialized');
    } else {
      return this._raiden;
    }
  }

  private async updateBalances(): Promise<void> {
    this.store.commit('balance', await this.getBalance());
    this.store.commit('raidenAccountBalance', await this.getBalance(this.raiden.address));
  }

  async fetchTokenList() {
    const allTokens = await this.raiden.getTokenList();
    const toFetch: string[] = [];
    const placeholders: Tokens = {};

    for (const token of allTokens) {
      toFetch.push(token);
      placeholders[token] = { address: token };
    }

    this.store.commit('updateTokens', placeholders);
    await this.fetchAndUpdateTokenData(toFetch);
  }

  constructor(store: Store<CombinedStoreState>) {
    this._raiden = undefined;
    this.store = store;
  }

  /* istanbul ignore next */
  get monitoringReward(): BigNumber | null {
    return this.raiden.config.monitoringReward;
  }

  async ensResolve(name: string): Promise<string> {
    try {
      return await this.raiden.resolveName(name);
    } catch (e) {
      throw new EnsResolveFailed(e);
    }
  }

  async connect(stateBackup?: string, subkey?: true) {
    try {
      let raiden;
      const configuration = await ConfigProvider.configuration();
      const provider = await Web3Provider.provider(configuration.rpc_endpoint);

      if (!provider) {
        this.store.commit('noProvider');
      } else {
        // Check if trying to connect to main net
        // and whether main net is allowed
        /* istanbul ignore if */
        if (
          typeof provider !== 'string' &&
          'networkVersion' in provider &&
          provider.networkVersion === '1' &&
          process.env.VUE_APP_ALLOW_MAINNET !== 'true'
        ) {
          throw new RaidenError(ErrorCodes.RDN_UNRECOGNIZED_NETWORK);
        }

        raiden = await RaidenService.createRaiden(
          provider,
          configuration?.private_key,
          stateBackup,
          subkey,
        );

        this._raiden = raiden;
        this._configuration = configuration;
        this.usingSubkey = subkey ?? false;

        const account = this.getAccount();
        this.store.commit('account', account);

        this._userDepositTokenAddress = await raiden.userDepositTokenAddress();
        this.store.commit('userDepositContract/setTokenAddress', this._userDepositTokenAddress);

        await this.monitorPreSetTokens();

        // update connected tokens data on each newBlock
        raiden.events$
          .pipe(filter((value) => value.type === 'block/new'))
          .subscribe((event) => this.store.commit('updateBlock', event.payload.blockNumber));

        raiden.events$
          .pipe(
            filter((value) => value.type === 'block/new'),
            exhaustMap(() => this.updateUserDepositContractToken()),
          )
          .subscribe();

        raiden.events$
          .pipe(filter((value) => value.type === 'raiden/shutdown'))
          .subscribe(() => this.store.commit('reset'));

        raiden.config$.subscribe(async (config) => {
          this.store.commit('updateConfig', config);
          if (!config.caps?.[Capabilities.RECEIVE]) {
            await this.notifyNoReceive();
          }
        });

        raiden.events$.subscribe(async (value) => {
          if (value.type === 'token/monitored') {
            this.store.commit('updateTokens', {
              [value.payload.token]: { address: value.payload.token },
            });
            this.fetchAndUpdateTokenData([value.payload.token]);
          } else if (value.type === 'matrix/presence/success') {
            // Update presences on matrix presence updates
            this.store.commit('updatePresence', {
              [value.meta.address]: value.payload.available,
            });
          } else if (value.type === 'ms/balanceProof/sent') {
            if (!value.payload.confirmed) {
              return;
            }
            await this.notifyBalanceProofSend(
              value.payload.monitoringService,
              value.payload.partner,
              value.payload.reward,
              value.payload.txHash,
            );
          } else if (value.type === 'udc/withdrawn') {
            if (!value.payload.confirmed) {
              return;
            }
            await this.notifyWithdrawal(value.meta.amount, value.payload.withdrawal);
          } else if (value.type === 'udc/withdraw/failure') {
            await this.notifyWithdrawalFailure(
              value.payload?.code,
              value.meta.amount,
              value.payload.message,
            );
          } else if (value.type === 'channel/settle/success') {
            if (value.payload.confirmed) {
              await this.notifyChannelSettleSuccess(value.meta.partner);
            }
          } else if (value.type === 'channel/settle/failure') {
            await this.notifyChannelSettleFailure(value.meta.partner);
          } else if (value.type === 'channel/open/success') {
            await this.notifyChannelOpenSuccess(
              value.payload.txBlock,
              value.payload.txHash,
              value.payload.confirmed,
              value.meta.partner,
            );
          } else if (value.type === 'channel/open/failed') {
            await this.notifyChannelOpenFailed(value.payload.message);
          }
        });

        raiden.events$.subscribe((event) => {
          this.updatePlannedUserDepositWithdrawals(event);
        });

        raiden.channels$.subscribe((value) => {
          this.store.commit('updateChannels', value);
        });

        // Subscribe to our pending transfers
        raiden.transfers$.subscribe((transfer) => {
          this.store.commit('updateTransfers', transfer);
        });

        this.store.commit('network', raiden.network);

        /* istanbul ignore next */
        window.addEventListener('beforeunload', (event) => {
          event.preventDefault();
          return ''; // Some engines like Chrome expect this.
        });

        await raiden.start();
        this.store.commit('balance', await this.getBalance());
        if (subkey) {
          this.store.commit('raidenAccountBalance', await this.getBalance(raiden.address));
        }
      }
    } catch (e) {
      let deniedReason: DeniedReason;
      if (e.message && e.message.indexOf('No deploy info provided') > -1) {
        deniedReason = DeniedReason.UNSUPPORTED_NETWORK;
      } else if (e.message && e.message.indexOf('Could not replace stored state') > -1) {
        deniedReason = DeniedReason.RDN_STATE_MIGRATION;
      } else if (e instanceof RaidenInitializationFailed) {
        deniedReason = DeniedReason.INITIALIZATION_FAILED;
      } else {
        deniedReason = DeniedReason.NO_ACCOUNT;
      }
      this.store.commit('accessDenied', deniedReason);
    }

    this.store.commit('loadComplete');
  }

  private async notifyNoReceive() {
    this.store.commit('notifications/notificationAddOrReplace', {
      icon: i18n.t('notifications.no-receive.icon'),
      title: i18n.t('notifications.no-receive.title'),
      description: i18n.t('notifications.no-receive.description'),
      importance: NotificationImportance.HIGH,
      context: NotificationContext.WARNING,
    } as NotificationPayload);
  }

  private async monitorPreSetTokens() {
    const { chainId } = this.raiden.network;
    if (!this._configuration?.per_network?.[chainId]) {
      return;
    }

    const networkConfiguration = this._configuration.per_network[chainId];

    for (const token of networkConfiguration.monitored) {
      await this.raiden.monitorToken(token);
    }
  }

  private async notifyWithdrawalFailure(code: string, plannedAmount: BigNumber, message: string) {
    if (
      [
        'UDC_PLAN_WITHDRAW_GT_ZERO',
        'UDC_PLAN_WITHDRAW_EXCEEDS_AVAILABLE',
        'UDC_PLAN_WITHDRAW_FAILED',
      ].indexOf(code) >= 0
    ) {
      return;
    }
    // UDC token must be defined here after the initial loading phase.
    const token = this.store.state.userDepositContract.token!;
    const decimals = token.decimals ?? 18;
    const amount = BalanceUtils.toUnits(plannedAmount, decimals);

    const codeDescription =
      typeof code === 'string'
        ? i18n.t(`notifications.withdrawal.failure.descriptions.${code}`, {
            amount,
            symbol: token.symbol,
          })
        : undefined;

    const description = codeDescription
      ? codeDescription
      : i18n.t('notifications.withdrawal.failure.description', {
          amount,
          symbol: token.symbol,
          message: message,
        });

    this.store.commit('notifications/notificationAddOrReplace', {
      title: i18n.t('notifications.withdrawal.failure.title'),
      description,
      context: NotificationContext.ERROR,
      importance: NotificationImportance.HIGH,
    } as NotificationPayload);
  }

  private async notifyWithdrawal(amount: BigNumber, withdrawn: BigNumber) {
    // UDC token must be defined here after the initial loading phase.
    const token = this.store.state.userDepositContract.token!;
    const decimals = token.decimals ?? 18;
    const plannedAmount = BalanceUtils.toUnits(amount, decimals);
    const withdrawnAmount = BalanceUtils.toUnits(withdrawn, decimals);

    let notificationPayload = {
      icon: i18n.t('notifications.withdrawn.icon'),
      title: i18n.t('notifications.withdrawn.title'),
      description: i18n.t('notifications.withdrawn.description', {
        plannedAmount,
        withdrawnAmount,
        symbol: token.symbol,
      }),
      context: NotificationContext.INFO,
      importance: NotificationImportance.HIGH,
    } as NotificationPayload;

    if (this.usingSubkey) {
      notificationPayload = {
        ...notificationPayload,
        link: i18n.t('notifications.withdrawn.link') as string,
        dappRoute: RouteNames.ACCOUNT_WITHDRAWAL,
      };
    }

    this.store.commit('notifications/notificationAddOrReplace', notificationPayload);
  }

  private async notifyBalanceProofSend(
    monitoringService: string,
    partner: string,
    reward: BigNumber,
    txHash: string,
  ) {
    // UDC token must be defined here after the initial loading phase.
    const token = this.store.state.userDepositContract.token!;
    const decimals = token.decimals ?? 18;
    const amount = BalanceUtils.toUnits(reward, decimals);

    this.store.commit('notifications/notificationAddOrReplace', {
      title: i18n.t('notifications.ms-balance-proof.title'),
      description: i18n.t('notifications.ms-balance-proof.description', {
        monitoringService,
        partner,
        reward: amount,
        symbol: token.symbol,
        txHash,
      }),
      context: NotificationContext.INFO,
      importance: NotificationImportance.HIGH,
    } as NotificationPayload);
  }

  private async notifyChannelSettleSuccess(partner: string) {
    const description = i18n.t('notifications.settlement.success.description', {
      partner,
    });

    this.store.commit('notifications/notificationAddOrReplace', {
      title: i18n.t('notifications.settlement.success.title'),
      description,
      icon: i18n.t('notifications.settlement.icon'),
      context: NotificationContext.NONE,
      importance: NotificationImportance.HIGH,
    } as NotificationPayload);
  }

  private async notifyChannelSettleFailure(partner: string) {
    this.store.commit('notifications/notificationAddOrReplace', {
      title: i18n.t('notifications.settlement.failure.title'),
      description: i18n.t('notifications.settlement.failure.description', {
        partner,
      }),
      icon: i18n.t('notifications.settlement.icon'),
      context: NotificationContext.NONE,
      importance: NotificationImportance.HIGH,
    } as NotificationPayload);
  }

  private async notifyChannelOpenSuccess(
    txBlock: number,
    txHash: string,
    txConfirmed: boolean | undefined,
    partner: string,
  ) {
    const confirmationBlocks = this.store.state.config?.confirmationBlocks ?? 0;
    const txConfirmationBlock = txBlock + confirmationBlocks;
    const icon = i18n.t('notifications.channel-open.icon');

    let title = '';
    let description = '';

    if (txConfirmed === undefined || txConfirmed === true) {
      title = i18n.t('notifications.channel-open.success.title') as string;
      const state = raidenActionConfirmationValueToStateTranslation(txConfirmed);
      description = i18n.t('notifications.channel-open.success.description', {
        partner,
        state,
      }) as string;
    } else {
      const reason = i18n.t('notifications.tx-reorged-failure-reason');
      title = i18n.t('notifications.channel-open.failure.title') as string;
      description = i18n.t('notifications.channel-open.failure.description', { reason }) as string;
    }

    const notificationPayload = {
      title,
      description,
      icon,
      txHash,
      txConfirmationBlock,
      importance: NotificationImportance.HIGH,
    };

    this.store.commit('notifications/notificationAddOrReplace', notificationPayload);
  }

  private async notifyChannelOpenFailed(reason: string) {
    this.store.commit('notifications/notificationAddOrReplace', {
      title: i18n.t('notifications.channel-open.failure.title'),
      description: i18n.t('notifications.channel-open.failure.description', { reason }),
      icon: i18n.t('notifications.channel-open.icon'),
      importance: NotificationImportance.HIGH,
    });
  }

  private async updatePlannedUserDepositWithdrawals(event: ObservedValueOf<Raiden['events$']>) {
    if (event.type === 'udc/withdraw/success') {
      if (event.payload.confirmed === false) {
        this.store.commit('userDepositContract/clearPlannedWithdrawal');
      } else {
        this.store.commit('userDepositContract/setPlannedWithdrawal', {
          txHash: event.payload.txHash,
          txBlock: event.payload.txBlock,
          amount: event.meta.amount,
          withdrawBlock: event.payload.block,
          confirmed: event.payload.confirmed,
        });
      }
    } else if (event.type === 'udc/withdrawn' && event.payload.confirmed) {
      this.store.commit('userDepositContract/clearPlannedWithdrawal');
    }
  }

  disconnect = (): void => {
    this.raiden.stop();
  };

  getAccount = (): string => {
    return this.raiden.address;
  };

  /* istanbul ignore next */
  getMainAccount = (): string | undefined => {
    return this.raiden.mainAddress;
  };

  async getBalance(address?: string): Promise<string> {
    const balance = await this.raiden.getBalance(address);
    return BalanceUtils.toEth(balance);
  }

  private async getToken(tokenAddress: string): Promise<Token | null> {
    const raiden = this.raiden;
    try {
      const [balance, { decimals, symbol, name }] = await Promise.all([
        raiden.getTokenBalance(tokenAddress),
        raiden.getTokenInfo(tokenAddress),
      ]);
      return {
        name: name,
        symbol: symbol,
        balance: balance,
        decimals: decimals,
        address: tokenAddress,
      };
    } catch (e) {
      return null;
    }
  }

  async openChannel(
    token: string,
    partner: string,
    amount: BigNumber,
    progress?: (progress: Progress) => void,
  ): Promise<void> {
    const progressUpdater = (current: number, total: number) => {
      if (progress) {
        progress({
          current,
          total,
        });
      }
    };

    const raiden = this.raiden;
    progressUpdater(1, 3);

    await raiden.openChannel(token, partner, { deposit: amount }, (e) =>
      e.type === EventTypes.OPENED ? progressUpdater(2, 3) : '',
    );
  }

  async closeChannel(token: string, partner: string) {
    await this.raiden.closeChannel(token, partner);
  }

  async deposit(token: string, partner: string, amount: BigNumber) {
    await this.raiden.depositChannel(token, partner, amount);
  }

  async withdraw(token: string, partner: string, amount: BigNumber) {
    await this.raiden.withdrawChannel(token, partner, amount);
  }

  async settleChannel(token: string, partner: string) {
    await this.raiden.settleChannel(token, partner);
  }

  async updateUserDepositContractToken(): Promise<void> {
    const token = await this.getToken(this._userDepositTokenAddress);
    this.store.commit('userDepositContract/setToken', token);
  }

  async fetchAndUpdateTokenData(
    tokens: string[] = Object.values(this.store.state.tokens).map((m) => m.address),
  ): Promise<void> {
    if (!tokens.length) return;
    const fetchToken = async (address: string): Promise<void> =>
      this.getToken(address).then((token) => {
        if (!token) return;
        this.store.commit('updateTokens', { [token.address]: token });
      });

    await asyncPool(6, tokens, fetchToken);
  }

  async transfer(
    token: string,
    target: string,
    amount: BigNumber,
    paths: RaidenPaths,
    paymentId: BigNumber,
  ) {
    const key = await this.raiden.transfer(token, target, amount, {
      paymentId,
      paths,
    });

    // Wait for transaction to be completed
    await this.raiden.waitTransfer(key);
  }

  async findRoutes(
    token: string,
    target: string,
    amount: BigNumber,
    raidenPFS?: RaidenPFS,
  ): Promise<RaidenPaths> {
    return await this.raiden.findRoutes(token, target, amount, {
      pfs: raidenPFS,
    });
  }

  async fetchServices(): Promise<RaidenPFS[]> {
    return await this.raiden.findPFS();
  }

  /* istanbul ignore next */
  async directRoute(
    token: string,
    target: string,
    value: BigNumberish,
  ): Promise<RaidenPaths | undefined> {
    return await this.raiden.directRoute(token, target, value);
  }

  /* istanbul ignore next */
  async mint(token: string, amount: BigNumber): Promise<string> {
    return await this.raiden.mint(token, amount);
  }

  /* istanbul ignore next */
  async depositToUDC(amount: BigNumber, depositing: () => void): Promise<void> {
    await this.raiden.depositToUDC(amount, (event: ChangeEvent<EventTypes, { txHash: string }>) =>
      event.type === EventTypes.APPROVED ? depositing() : null,
    );
  }

  /* istanbul ignore next */
  async planUdcWithdraw(amount: BigNumber): Promise<string> {
    return this.raiden.planUdcWithdraw(amount);
  }

  /* istanbul ignore next */
  async getUDCCapacity(): Promise<BigNumber> {
    return this.raiden.getUDCCapacity();
  }

  async getAvailability(address: string): Promise<boolean> {
    try {
      const { available } = await this.raiden.getAvailability(address);
      return available;
    } catch (e) {
      this.store.commit('updatePresence', { [address]: false });
    }

    return false;
  }

  /* istanbul ignore next */
  async getState() {
    this._raiden!.stop();
    return this._raiden!.dumpDatabase();
  }

  /* istanbul ignore next */
  async transferToRaidenAccount(amount: string) {
    await this.raiden.transferOnchainBalance(this.raiden.address, utils.parseEther(amount));
    await this.updateBalances();
  }

  /* istanbul ignore next */
  async transferToMainAccount(amount: string) {
    const { mainAddress } = this.raiden;
    if (mainAddress) {
      await this.raiden.transferOnchainBalance(mainAddress, utils.parseEther(amount), {
        subkey: true,
      });
      await this.updateBalances();
    }
  }

  /* istanbul ignore next */
  async transferOnChainTokens(address: string, amount: BigNumberish) {
    const mainAddress = this.raiden.mainAddress;
    if (!mainAddress) {
      return;
    }
    await this.raiden.transferOnchainTokens(address, mainAddress, amount, {
      subkey: true,
    });
  }

  async getRaidenAccountBalances(): Promise<Token[]> {
    const raiden = this.raiden;
    if (!raiden.mainAddress) {
      return [];
    }
    const allTokenAddresses = await raiden.getTokenList();
    const balances: Tokens = {};
    const fetchTokenBalance = async (address: string): Promise<void> =>
      raiden.getTokenBalance(address, raiden.address).then((balance) => {
        if (balance.gt(constants.Zero)) {
          balances[address] = {
            address,
            balance,
          };
        }
      });

    await asyncPool(6, allTokenAddresses, fetchTokenBalance);
    const tokens: Tokens = {};
    Object.keys(balances).forEach((address) => {
      const cached = this.store.state.tokens[address];
      if (cached) {
        tokens[address] = { ...cached, ...balances[address] };
        delete balances[address];
      }
    });

    const fetchTokenInfo = async (address: string): Promise<void> =>
      raiden.getTokenInfo(address).then((token) => {
        tokens[address] = { ...token, ...balances[address] };
      });

    const missingInfo = Object.keys(balances);
    if (missingInfo.length > 0) {
      await asyncPool(6, missingInfo, fetchTokenInfo);
    }

    return Object.values(tokens);
  }

  async monitorToken(address: string) {
    await this.raiden.monitorToken(address);
  }

  async getTokenBalance(tokenAddress: string, raidenAccount?: string): Promise<BigNumber> {
    const tokenBalance = await this.raiden.getTokenBalance(tokenAddress, raidenAccount);
    return tokenBalance;
  }

  async getSuggestedPartners(token: string): Promise<SuggestedPartner[]> {
    return await this.raiden.suggestPartners(token);
  }
}

export class EnsResolveFailed extends Error {}

export class RaidenInitializationFailed extends Error {}<|MERGE_RESOLUTION|>--- conflicted
+++ resolved
@@ -3,11 +3,7 @@
 import { ObservedValueOf } from 'rxjs';
 import { exhaustMap, filter } from 'rxjs/operators';
 import asyncPool from 'tiny-async-pool';
-<<<<<<< HEAD
 import { Tokens, SuggestedPartner } from '@/types';
-=======
-import { Tokens } from '@/types';
->>>>>>> 7c4a6057
 import { CombinedStoreState } from '@/store';
 import { Web3Provider } from '@/services/web3-provider';
 import { BalanceUtils } from '@/utils/balance-utils';
