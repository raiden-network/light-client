--- conflicted
+++ resolved
@@ -113,11 +113,7 @@
   const udcAddress = this.raiden.contractsInfo.UserDeposit.address;
 
   response.json({
-<<<<<<< HEAD
     user_deposit_token_address: udcTokenAddress,
-=======
-    udc_token_address: udcTokenAddress,
->>>>>>> 527561f0
     udc_address: udcAddress,
     balance: balance.toString(),
     total_deposit: totalDeposit.toString(),
