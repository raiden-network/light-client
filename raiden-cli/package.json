{
  "name": "@raiden_network/raiden-cli",
<<<<<<< HEAD
  "version": "3.1.0",
=======
  "version": "2.3.0",
>>>>>>> 3166f128
  "author": "brainbot labs est.",
  "license": "MIT",
  "description": "Raiden Light Client standalone app with a REST API via HTTP",
  "homepage": "https://github.com/raiden-network/light-client#readme",
  "bugs": {
    "url": "https://github.com/raiden-network/light-client/issues"
  },
  "repository": {
    "type": "git",
    "url": "git+https://github.com/raiden-network/light-client.git"
  },
  "keywords": [
    "raiden",
    "ethereum",
    "blockchain",
    "2ndlayer",
    "scaling",
    "payments",
    "transfers",
    "web3"
  ],
  "scripts": {
    "clean": "rimraf build/ bundle/",
    "lint": "eslint --max-warnings 0 --ext '.ts' .",
    "build": "tsc --skipLibCheck",
    "build:bundle": "TS_NODE_PROJECT=./ignored ncc build -C ./src/index.ts -o ./bundle",
    "build:webui": "curl https://files.pythonhosted.org/packages/32/4e/ee2ff9b3a92d41b1eb69d58d43467ee4279d3c55ae8f640c763031540324/raiden-webui-1.2.1.tar.gz | tar -xzvf - -C ./build/ --strip-components=2 raiden-webui-1.2.1/raiden_webui/ui",
    "preinstall": "npx only-allow yarn",
    "postpack": "yarn clean && yarn build && yarn build:webui && yarn build:bundle"
  },
  "files": [
    "raiden",
    "build/**"
  ],
  "bin": {
    "raiden": "./raiden"
  },
  "devDependencies": {
    "@types/express": "^4.17.13",
    "@types/http-errors": "^1.8.2",
    "@types/inquirer": "^8.2.1",
    "@types/morgan": "^1.9.3",
<<<<<<< HEAD
    "@types/node": "^16.11.45",
=======
    "@types/node": "^16.11.44",
>>>>>>> 3166f128
    "@types/node-localstorage": "^1.3.0",
    "@types/yargs": "^17.0.10",
    "@vercel/ncc": "^0.34.0",
    "typescript": "^4.7.4"
  },
  "dependencies": {
    "@koush/wrtc": "^0.5.3",
    "cors": "^2.8.5",
    "ethers": "^5.6.9",
    "express": "^4.18.1",
    "http-errors": "^2.0.0",
    "inquirer": "^8.2.4",
    "loglevel": "^1.8.0",
    "morgan": "^1.10.0",
    "node-localstorage": "^2.2.1",
<<<<<<< HEAD
    "raiden-ts": "^3.0.0",
    "rxjs": "^7.5.6",
    "wrtc": "^0.4.7",
=======
    "raiden-ts": "^2.2.0",
    "rxjs": "^7.5.6",
>>>>>>> 3166f128
    "yargs": "^17.5.1"
  }
}<|MERGE_RESOLUTION|>--- conflicted
+++ resolved
@@ -1,10 +1,6 @@
 {
   "name": "@raiden_network/raiden-cli",
-<<<<<<< HEAD
   "version": "3.1.0",
-=======
-  "version": "2.3.0",
->>>>>>> 3166f128
   "author": "brainbot labs est.",
   "license": "MIT",
   "description": "Raiden Light Client standalone app with a REST API via HTTP",
@@ -47,11 +43,7 @@
     "@types/http-errors": "^1.8.2",
     "@types/inquirer": "^8.2.1",
     "@types/morgan": "^1.9.3",
-<<<<<<< HEAD
     "@types/node": "^16.11.45",
-=======
-    "@types/node": "^16.11.44",
->>>>>>> 3166f128
     "@types/node-localstorage": "^1.3.0",
     "@types/yargs": "^17.0.10",
     "@vercel/ncc": "^0.34.0",
@@ -67,14 +59,8 @@
     "loglevel": "^1.8.0",
     "morgan": "^1.10.0",
     "node-localstorage": "^2.2.1",
-<<<<<<< HEAD
     "raiden-ts": "^3.0.0",
     "rxjs": "^7.5.6",
-    "wrtc": "^0.4.7",
-=======
-    "raiden-ts": "^2.2.0",
-    "rxjs": "^7.5.6",
->>>>>>> 3166f128
     "yargs": "^17.5.1"
   }
 }