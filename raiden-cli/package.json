{
  "name": "@raiden_network/raiden-cli",
  "version": "2.2.0",
  "author": "brainbot labs est.",
  "license": "MIT",
  "description": "Raiden Light Client standalone app with a REST API via HTTP",
  "homepage": "https://github.com/raiden-network/light-client#readme",
  "bugs": {
    "url": "https://github.com/raiden-network/light-client/issues"
  },
  "repository": {
    "type": "git",
    "url": "git+https://github.com/raiden-network/light-client.git"
  },
  "keywords": [
    "raiden",
    "ethereum",
    "blockchain",
    "2ndlayer",
    "scaling",
    "payments",
    "transfers",
    "web3"
  ],
  "scripts": {
    "lint": "eslint --max-warnings 0 --ext '.ts' .",
    "build": "tsc",
    "build:bundle": "TS_NODE_PROJECT=./ignored ncc build -C ./src/index.ts -o ./bundle",
    "preinstall": "npx only-allow yarn"
  },
  "files": [
    "raiden",
    "build/**"
  ],
  "bin": {
    "raiden": "./raiden"
  },
  "devDependencies": {
    "@types/express": "^4.17.13",
    "@types/http-errors": "^1.8.2",
    "@types/inquirer": "^8.2.1",
    "@types/morgan": "^1.9.3",
    "@types/node": "^14.18.16",
    "@types/node-localstorage": "^1.3.0",
    "@types/yargs": "^17.0.10",
    "@vercel/ncc": "^0.33.4",
    "typescript": "^4.6.3"
  },
  "dependencies": {
    "cors": "^2.8.5",
    "ethers": "^5.6.4",
    "express": "^4.18.0",
    "http-errors": "^2.0.0",
<<<<<<< HEAD
    "inquirer": "^8.2.3",
=======
    "inquirer": "^8.2.4",
>>>>>>> 36b5f078
    "loglevel": "^1.8.0",
    "morgan": "^1.10.0",
    "node-localstorage": "^2.2.1",
    "raiden-ts": "^2.0.0-rc.2",
    "rxjs": "^7.5.5",
    "wrtc": "^0.4.7",
    "yargs": "^17.4.1"
  }
}<|MERGE_RESOLUTION|>--- conflicted
+++ resolved
@@ -51,11 +51,7 @@
     "ethers": "^5.6.4",
     "express": "^4.18.0",
     "http-errors": "^2.0.0",
-<<<<<<< HEAD
-    "inquirer": "^8.2.3",
-=======
     "inquirer": "^8.2.4",
->>>>>>> 36b5f078
     "loglevel": "^1.8.0",
     "morgan": "^1.10.0",
     "node-localstorage": "^2.2.1",
