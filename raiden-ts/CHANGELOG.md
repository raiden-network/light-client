--- conflicted
+++ resolved
@@ -1,32 +1,15 @@
 # Changelog
 
 ## [Unreleased]
-<<<<<<< HEAD
 ### Fixed
 - [#3106] Fix bug where `Raiden.transferOnchainTokens` with `subkey=true` could be ignored and main account used instead
 
-[#3106]: https://github.com/raiden-network/light-client/issues/3106
-
-## [2.2.0] - 2022-04-22
-### Added
-- [#3069] SDK now can (and will first by default, in `auto` mode) query and use PFS's advertised `matrix-server` before `config.matrixServerLookup`
-- [#3101] Try to read `deployment` JSON files at runtime, besides embedded ones at transpilation-time
-
-### Fixed
-- [#3100] Filter out registered but misconfigured PFSs used for presence requests which are operating on a different network
-
-[#3069]: https://github.com/raiden-network/light-client/pull/3069
-[#3100]: https://github.com/raiden-network/light-client/issues/3100
-[#3101]: https://github.com/raiden-network/light-client/pull/3101
-=======
 ### Changed
 - [#2916] **BREAKING** Switched timeouts to use timestamps (seconds) instead of blocks; previous Raiden stable releases and contracts used block numbers to count the passage of time (e.g. transfers, withdraws and channel settlement timeouts); the new refactored contracts use timestamps (in seconds) instead, which is more predictable on networks with random or on-demand block generation cadence, like rollups; while this change is motivated by the Arbitrum compatiblity effort, it's not restricted to rollups, and may eventually also be deployed to other networks
 - [#2976] **BREAKING** Switched to `arbitrum` branch of [raiden-contracts](https://github.com/raiden-network/raiden-contracts/tree/arbitrum); this contracts branch uses `block.timestamp`s to count timeouts, instead of block numbers; this also creates a new state for clients (new contracts, new state schema and entry)
 
 ### Added
-- [#3069] SDK now can (and will first by default, in `auto` mode) query and use PFS's advertised `matrix-server` before `config.matrixServerLookup`
 - [#3034] SDK now accepts `config.confirmationBlocks = 0` (default for Arbitrum), speeding up transactions wait times on rollup environments
-- [#3068] Try to read `deployment` JSON files at runtime, besides embedded ones at transpilation-time
 
 ### Removed
 - [#3034] Remove `settleTimeout` option from `config` and `Raiden.openChannel` methods, since this value is now constant per contract deployment (exposed through `Raiden.settleTimeout` getter)
@@ -34,9 +17,19 @@
 [#2916]: https://github.com/raiden-network/light-client/issues/2916
 [#2976]: https://github.com/raiden-network/light-client/issues/2976
 [#3034]: https://github.com/raiden-network/light-client/pull/3034
+[#3106]: https://github.com/raiden-network/light-client/issues/3106
+
+## [2.2.0] - 2022-04-22
+### Added
+- [#3069] SDK now can (and will first by default, in `auto` mode) query and use PFS's advertised `matrix-server` before `config.matrixServerLookup`
+- [#3068] Try to read `deployment` JSON files at runtime, besides embedded ones at transpilation-time
+
+### Fixed
+- [#3100] Filter out registered but misconfigured PFSs used for presence requests which are operating on a different network
+
 [#3068]: https://github.com/raiden-network/light-client/pull/3068
 [#3069]: https://github.com/raiden-network/light-client/pull/3069
->>>>>>> 527561f0
+[#3100]: https://github.com/raiden-network/light-client/issues/3100
 
 ## [2.1.0] - 2021-12-29
 
