import { ensureChannelIsOpen, ensurePresence, matrixServer } from './fixtures';
import { fetch, makeRaiden, makeRaidens, makeSignature, sleep } from './mocks';

import { hexlify } from '@ethersproject/bytes';
import { randomBytes } from '@ethersproject/random';
import { EventEmitter } from 'events';
import type { MatrixClient } from 'matrix-js-sdk';
import { firstValueFrom, lastValueFrom } from 'rxjs';
import { first, pluck } from 'rxjs/operators';

import { raidenConfigUpdate, raidenShutdown } from '@/actions';
import { Capabilities } from '@/constants';
import { messageReceived, messageSend, messageServiceSend } from '@/messages/actions';
import type { Delivered, Processed } from '@/messages/types';
import { MessageType } from '@/messages/types';
import { encodeJsonMessage, signMessage } from '@/messages/utils';
import { servicesValid } from '@/services/actions';
import { PfsMode, Service, ServiceDeviceId } from '@/services/types';
import { makeMessageId } from '@/transfers/utils';
import { matrixPresence, matrixSetup, rtcChannel } from '@/transport/actions';
import { getSortedAddresses } from '@/transport/utils';
import { jsonStringify } from '@/utils/data';
import { ErrorCodes } from '@/utils/error';
import { getServerName } from '@/utils/matrix';
import type { Address, PublicKey, Signed } from '@/utils/types';
import { isntNil } from '@/utils/types';

import { makeAddress } from '../utils';
import type { MockedRaiden } from './mocks';

const mockedRecoverPublicKey = jest.fn(
  jest.requireActual('@ethersproject/signing-key').recoverPublicKey,
);
jest.mock('@ethersproject/signing-key', () => ({
  ...jest.requireActual('@ethersproject/signing-key'),
  recoverPublicKey: mockedRecoverPublicKey,
}));

const accessToken = 'access_token';
const deviceId = 'device_id';
const processed: Processed = {
  type: MessageType.PROCESSED,
  message_identifier: makeMessageId(),
};

function getSortedClients<C extends { address: Address }[]>(clients: C): C {
  const addresses = getSortedAddresses(...clients.map(({ address }) => address));
  return [...clients].sort(
    (a, b) => addresses.indexOf(a.address) - addresses.indexOf(b.address),
  ) as C;
}

type MockedDataChannel = jest.Mocked<RTCDataChannel & EventEmitter>;
type MockedPeerConnection = jest.Mocked<RTCPeerConnection & EventEmitter>;

/**
 * Spies and mocks classes constructors on globalThis
 *
 * @returns Mocked spies
 */
function mockRTC() {
  const RTCPeerConnection = jest.spyOn(globalThis, 'RTCPeerConnection').mockImplementation(() => {
    class RTCDataChannel extends EventEmitter {
      readyState = 'unknown';
      close = jest.fn();
      send = jest.fn();
    }
    const channel = new RTCDataChannel() as unknown as MockedDataChannel;

    class RTCPeerConnection extends EventEmitter {
      createDataChannel = jest.fn(() => channel);
      createOffer = jest.fn(async () => ({ type: 'offer', sdp: 'offerSdp' }));
      createAnswer = jest.fn(async () => ({ type: 'answer', sdp: 'answerSdp' }));
      setLocalDescription = jest.fn(async () => {
        connection.emit('icecandidate', { candidate: 'candidate1Fail' });
        connection.emit('icecandidate', { candidate: 'myCandidate' });
        connection.emit('icecandidate', { candidate: null });
      });
      setRemoteDescription = jest.fn(async () => {
        /* remote */
      });
      addIceCandidate = jest.fn(async () => {
        connection.emit('datachannel', { channel });
        Object.assign(channel, { readyState: 'open' });
        channel.emit('open', true);
        channel.emit('message', { data: 'ping' });
      });
      close = jest.fn();
    }
    const connection = new RTCPeerConnection() as unknown as MockedPeerConnection;
    connection.addIceCandidate.mockRejectedValueOnce(new Error('addIceCandidate failed'));

    return connection;
  });

  return RTCPeerConnection;
}

describe('initMatrixEpic', () => {
  let raiden: MockedRaiden;

  beforeEach(async () => {
    fetch.mockImplementation(async () => ({
      ok: true,
      status: 200,
      json: jest.fn<Promise<unknown>, []>(async () => ({
        active_servers: [matrixServer],
        all_servers: [],
      })),
    }));
    raiden = await makeRaiden(undefined, false);
  });

  afterEach(() => jest.restoreAllMocks());

  test('matrix stored setup', async () => {
    expect.assertions(3);

    const userId = `@${raiden.address.toLowerCase()}:${matrixServer}`;
    const displayName = await raiden.deps.signer.signMessage(userId);
    const setupPayload = {
      server: `https://${matrixServer}`,
      setup: {
        userId,
        accessToken,
        deviceId,
        displayName,
      },
    };
    // since this is called before start, it sets the state but doesn't go to output
    raiden.store.dispatch(raidenConfigUpdate({ httpTimeout: 30 }));
    raiden.store.dispatch(matrixSetup(setupPayload));

    await raiden.start();
    await sleep();
    const matrix = (await firstValueFrom(raiden.deps.matrix$)) as jest.Mocked<MatrixClient>;

    expect(raiden.output).toContainEqual(matrixSetup(setupPayload));
    expect(matrix.setPushRuleEnabled).toHaveBeenCalledWith(
      'global',
      'override',
      '.m.rule.master',
      true,
    );
    // ensure if stored setup works, servers list don't need to be fetched
    expect(fetch).not.toHaveBeenCalled();
  });

  test('matrix server config set without stored setup', async () => {
    expect.assertions(2);

    const matrixServer = 'mycustom.matrix.server';
    raiden.store.dispatch(raidenConfigUpdate({ matrixServer: `https://${matrixServer}` }));
    await raiden.start();
    await sleep();

    expect(raiden.output).toContainEqual(
      matrixSetup({
        server: `https://${matrixServer}`,
        setup: {
          userId: `@${raiden.address.toLowerCase()}:${matrixServer}`,
          accessToken: expect.any(String),
          deviceId: expect.any(String),
          displayName: expect.any(String),
        },
      }),
    );
    expect(fetch).not.toHaveBeenCalled();
  });

  test('matrix server config set same as stored setup', async () => {
    expect.assertions(2);

    const matrixServer = 'mycustom.matrix.server';
    const userId = `@${raiden.address.toLowerCase()}:${matrixServer}`;
    const displayName = await raiden.deps.signer.signMessage(userId);
    const setupPayload = {
      server: `https://${matrixServer}`,
      setup: {
        userId,
        accessToken,
        deviceId,
        displayName,
      },
    };
    // since this is called before start, it sets the state but doesn't go to output
    raiden.store.dispatch(matrixSetup(setupPayload));
    raiden.store.dispatch(raidenConfigUpdate({ matrixServer: `https://${matrixServer}` }));

    await raiden.start();
    await sleep();

    expect(raiden.output).toContainEqual(matrixSetup(setupPayload));
    // ensure if stored setup works, servers list don't need to be fetched
    expect(fetch).not.toHaveBeenCalled();
  });

  test('matrix fetch server from PFS', async () => {
    expect.assertions(3);

    // set PfsMode.onlyAdditional and ensure it uses matrixServer from PFS
    raiden.store.dispatch(
      raidenConfigUpdate({ matrixServer: '', pfsMode: PfsMode.onlyAdditional }),
    );
    const resp = {
      message: '',
      matrix_server: 'http://transport.raiden.test',
      network_info: {
        chain_id: raiden.deps.network.chainId,
        token_network_registry_address: raiden.deps.contractsInfo.TokenNetworkRegistry.address,
      },
      operator: 'TestOp',
      payment_address: makeAddress(),
      price_info: '100',
      version: '0.1.2',
    };
    fetch.mockResolvedValueOnce({
      ok: true,
      status: 200,
      text: jest.fn(async () => jsonStringify(resp)),
      json: jest.fn(async () => resp),
    });
    await raiden.start();
    await sleep();

    expect(raiden.output).toContainEqual(
      matrixSetup({
        server: resp.matrix_server,
        setup: {
          userId: `@${raiden.address.toLowerCase()}:${getServerName(resp.matrix_server)}`,
          accessToken: expect.any(String),
          deviceId: expect.any(String),
          displayName: expect.any(String),
        },
      }),
    );
    expect(fetch).toHaveBeenCalledTimes(1);
    expect(fetch).toHaveBeenCalledWith(
      expect.stringMatching(/\/api\/v1\/info$/),
      expect.anything(),
    );
  });

  test('matrix fetch servers list', async () => {
    expect.assertions(2);

    // make the matrixServer falsy otherwise fetchSortedMatrixServers$
    // inside initMatrixEpic is not called. This will force fetching server list
    raiden.store.dispatch(raidenConfigUpdate({ matrixServer: '', pfsMode: PfsMode.disabled }));
    await raiden.start();
    await sleep();

    expect(raiden.output).toContainEqual(
      matrixSetup({
        server: `https://${matrixServer}`,
        setup: {
          userId: `@${raiden.address.toLowerCase()}:${matrixServer}`,
          accessToken: expect.any(String),
          deviceId: expect.any(String),
          displayName: expect.any(String),
        },
      }),
    );
    expect(fetch).toHaveBeenCalledTimes(2); // list + rtt
  });

  test('matrix throws if can not fetch servers list', async () => {
    expect.assertions(3);

    // Can't fetch server list
    fetch.mockResolvedValue({
      ok: false,
      status: 404,
      json: jest.fn(async () => ({})),
    });
    raiden.store.dispatch(raidenConfigUpdate({ matrixServer: '', pfsMode: PfsMode.disabled }));

    await raiden.start();
    await lastValueFrom(raiden.action$);

    expect(raiden.started).toBeFalsy();
    expect(raiden.output).toContainEqual(
      raidenShutdown({
        reason: expect.objectContaining({
          message: expect.stringContaining('Could not fetch server list'),
        }),
      }),
    );
    expect(fetch).toHaveBeenCalledTimes(1);
  });

  test('matrix throws if can not contact any server from list', async () => {
    expect.assertions(3);

    // error matrixRTT
    fetch.mockResolvedValue({
      ok: false,
      status: 404,
      json: jest.fn(async () => ({})),
    });
    // but first, succeed on fetch list
    fetch.mockResolvedValueOnce({
      ok: true,
      status: 200,
      json: jest.fn(async () => ({
        active_servers: [matrixServer],
        all_servers: [],
      })),
    });

    // set fetch list from matrixServerLookup
    raiden.store.dispatch(raidenConfigUpdate({ matrixServer: '', pfsMode: PfsMode.disabled }));
    await raiden.start();
    await lastValueFrom(raiden.action$);

    expect(raiden.started).toBeFalsy();
    expect(raiden.output).toContainEqual(
      raidenShutdown({
        reason: expect.objectContaining({
          message: ErrorCodes.TRNS_NO_MATRIX_SERVERS,
        }),
      }),
    );
    expect(fetch).toHaveBeenCalledTimes(2);
  });
});

test('channelMonitored triggers matrixPresence.request', async () => {
  const [raiden, partner] = await makeRaidens(2);
  await ensureChannelIsOpen([raiden, partner]);

  expect(raiden.output).toContainEqual(
    matrixPresence.request(undefined, { address: partner.address }),
  );
});

test('matrixShutdownEpic: stopClient called on action$ completion', async () => {
  expect.assertions(2);
  const raiden = await makeRaiden(undefined, false);
  raiden.store.dispatch(raidenConfigUpdate({ pollingInterval: 5, httpTimeout: 10 }));
  await raiden.start();
  const matrix = await firstValueFrom(raiden.deps.matrix$);
  expect(matrix.stopClient).not.toHaveBeenCalled();
  await raiden.stop();
  expect(matrix.stopClient).toHaveBeenCalledTimes(1);
});

describe('matrixMonitorPresenceEpic', () => {
  const json = jest.fn<Promise<unknown>, []>(async () => ({}));
  const capabilities = 'mxc://test?Delivery=0';

  beforeAll(() => fetch.mockClear());
  beforeEach(() =>
    fetch.mockImplementation(async () => ({
      ok: true,
      status: 200,
      json,
      text: jest.fn(async () => jsonStringify(await json())),
    })),
  );
  afterEach(() => fetch.mockRestore());

  test('fails when users does not have displayName', async () => {
    expect.assertions(1);

    const [raiden, partner] = await makeRaidens(2);
    const partnerUserId = (await firstValueFrom(partner.deps.matrix$)).getUserId()!;
    // pfs /info response
    json.mockImplementationOnce(async () => ({
      matrix_server: (await firstValueFrom(raiden.deps.matrix$)).getHomeserverUrl(),
      network_info: {
        chain_id: raiden.deps.network.chainId,
        token_network_registry_address: raiden.deps.contractsInfo.TokenNetworkRegistry.address,
      },
      payment_address: makeAddress(),
      price_info: '100',
    }));
    json.mockImplementationOnce(async () => ({ user_id: partnerUserId }));

    raiden.store.dispatch(matrixPresence.request(undefined, { address: partner.address }));

    await sleep(2 * raiden.config.pollingInterval);
    expect(raiden.output).toContainEqual(
      matrixPresence.failure(
        expect.objectContaining({ message: expect.stringContaining('Invalid value undefined') }),
        { address: partner.address },
      ),
    );
  });

  test('fails when validation throws', async () => {
    expect.assertions(1);

    const [raiden, partner] = await makeRaidens(2);
    const partnerUserId = (await firstValueFrom(partner.deps.matrix$)).getUserId()!;
    // pfs /info response
    json.mockImplementationOnce(async () => ({
      matrix_server: (await firstValueFrom(raiden.deps.matrix$)).getHomeserverUrl(),
      network_info: {
        chain_id: raiden.deps.network.chainId,
        token_network_registry_address: raiden.deps.contractsInfo.TokenNetworkRegistry.address,
      },
      payment_address: makeAddress(),
      price_info: '100',
    }));
    json.mockImplementationOnce(async () => ({
      user_id: partnerUserId,
      displayname: hexlify(randomBytes(65)),
      capabilities,
    }));
    mockedRecoverPublicKey.mockImplementationOnce(() => {
      throw new Error('invalid signature');
    });

    raiden.store.dispatch(matrixPresence.request(undefined, { address: partner.address }));

    await sleep(2 * raiden.config.pollingInterval);
    expect(raiden.output).toContainEqual(
      matrixPresence.failure(
        expect.objectContaining({
          message: expect.stringContaining('Invalid metadata signature'),
        }),
        { address: partner.address },
      ),
    );
  });

  test('success', async () => {
    expect.assertions(1);

    const [raiden, partner] = await makeRaidens(2);
    const partnerUserId = (await firstValueFrom(partner.deps.matrix$)).getUserId()!;
    // pfs /info response
    json.mockImplementationOnce(async () => ({
      matrix_server: (await firstValueFrom(raiden.deps.matrix$)).getHomeserverUrl(),
      network_info: {
        chain_id: raiden.deps.network.chainId,
        token_network_registry_address: raiden.deps.contractsInfo.TokenNetworkRegistry.address,
      },
      payment_address: makeAddress(),
      price_info: '100',
    }));
    // pfs /metadata response
    json.mockImplementationOnce(async () => ({
      user_id: partnerUserId,
      displayname: partner.store.getState().transport.setup!.displayName,
      capabilities: capabilities + '&randomCap=test',
    }));

    raiden.store.dispatch(matrixPresence.request(undefined, { address: partner.address }));

    await sleep(2 * raiden.config.pollingInterval);
    expect(raiden.output).toContainEqual(
      matrixPresence.success(
        {
          userId: partnerUserId,
          available: true,
          ts: expect.any(Number),
          caps: { [Capabilities.DELIVERY]: 0, randomCap: 'test' },
          pubkey: expect.any(String),
        },
        { address: partner.address },
      ),
    );
  });
});

test('matrixUpdateCapsEpic', async () => {
  // Please check this test thoroughly whether we are testing the right things
  expect.assertions(5);

  const raiden = await makeRaiden();
  const matrix = (await firstValueFrom(raiden.deps.matrix$)) as jest.Mocked<MatrixClient>;

  raiden.store.dispatch(raidenConfigUpdate({ caps: { [Capabilities.DELIVERY]: 0 } }));

  await sleep(2 * raiden.config.pollingInterval);
  expect(matrix.setAvatarUrl).toHaveBeenCalledTimes(1);
  // expect(matrix.setAvatarUrl).toHaveBeenCalledWith('noDelivery');

  matrix.setAvatarUrl.mockRejectedValueOnce(new Error('failed'));
  raiden.store.dispatch(
    raidenConfigUpdate({
      caps: { [Capabilities.DELIVERY]: 1 },
    }),
  );

  await sleep(2 * raiden.config.pollingInterval);
  expect(matrix.setAvatarUrl).toHaveBeenCalledTimes(3);
  expect(matrix.setAvatarUrl).toHaveBeenCalledWith(
    expect.stringMatching(`mxc://raiden.network/cap?.*${Capabilities.DELIVERY}=1`),
  );

  raiden.store.dispatch(raidenConfigUpdate({ caps: { customCap: 'abc' } }));

  await sleep(2 * raiden.config.pollingInterval);
  expect(matrix.setAvatarUrl).toHaveBeenCalledTimes(4);
  expect(matrix.setAvatarUrl).toHaveBeenCalledWith(
    expect.stringMatching(`mxc://raiden.network/cap?.*${Capabilities.DELIVERY}=0&.*customCap=abc`),
  );
});

test('matrixLeaveUnknownRoomsEpic', async () => {
  expect.assertions(3);

  const raiden = await makeRaiden();
  const matrix = (await firstValueFrom(raiden.deps.matrix$)) as jest.Mocked<MatrixClient>;
  const roomId = `!unknownRoomId:${matrixServer}`;

  matrix.emit('Room', {
    roomId,
    getCanonicalAlias: jest.fn(),
    getAliases: jest.fn(() => []),
    getMyMembership: jest.fn(() => 'join'),
  });

  await sleep();

  // we should wait a little before leaving rooms
  expect(matrix.leave).not.toHaveBeenCalled();

  await sleep(500);

  expect(matrix.leave).toHaveBeenCalledTimes(1);
  expect(matrix.leave).toHaveBeenCalledWith(roomId);
});

describe('matrixMessageSendEpic', () => {
  test('sendToDevice fails', async () => {
    expect.assertions(3);

    const message = 'Hello world!';
    const [raiden, partner] = getSortedClients(await makeRaidens(2));
    raiden.store.dispatch(raidenConfigUpdate({ httpTimeout: 30 }));
    const matrix = (await firstValueFrom(raiden.deps.matrix$)) as jest.Mocked<MatrixClient>;
    const userId = '@peer:server';

    await ensureChannelIsOpen([raiden, partner]);
    await sleep();
    matrix.sendToDevice.mockClear();

    matrix.sendToDevice
      .mockRejectedValueOnce(Object.assign(new Error('Failed 1'), { httpStatus: 500 }))
      .mockRejectedValueOnce(Object.assign(new Error('Failed 2'), { httpStatus: 500 }))
      .mockRejectedValueOnce(Object.assign(new Error('Failed 3'), { httpStatus: 500 }))
      .mockRejectedValueOnce(Object.assign(new Error('Failed 4'), { httpStatus: 500 }));

    raiden.store.dispatch(
      messageSend.request({ message, userId }, { address: partner.address, msgId: message }),
    );

    await sleep(200);
    expect(raiden.output).toContainEqual(
      messageSend.failure(expect.objectContaining({ message: 'Failed 4' }), {
        address: partner.address,
        msgId: message,
      }),
    );
    expect(matrix.sendToDevice).toHaveBeenCalledTimes(4);
    expect(matrix.sendToDevice).toHaveBeenCalledWith(
      'm.room.message',
      expect.objectContaining({
        [userId]: { ['*']: { body: message, msgtype: 'm.text' } },
      }),
    );
  });

  test('success: errors once but retries successfully', async () => {
    expect.assertions(4);
    const [raiden, partner] = await makeRaidens(2);

    const matrix = (await firstValueFrom(raiden.deps.matrix$)) as jest.Mocked<MatrixClient>;
    const partnerMatrix = (await firstValueFrom(
      partner.deps.matrix$,
    )) as jest.Mocked<MatrixClient>;
    const message = await signMessage(raiden.deps.signer, processed);

    // fail once, succeed on retry
    matrix.sendToDevice.mockRejectedValueOnce(
      Object.assign(new Error('Failed'), { httpStatus: 500 }),
    );
    raiden.store.dispatch(
      messageSend.request(
        { message, userId: partnerMatrix.getUserId()! },
        { address: partner.address, msgId: message.message_identifier.toString() },
      ),
    );

    await sleep(6 * raiden.config.pollingInterval);
    expect(raiden.output).toContainEqual(
      messageSend.success(expect.objectContaining({ via: expect.stringMatching(/^@0x/) }), {
        address: partner.address,
        msgId: message.message_identifier.toString(),
      }),
    );
    expect(matrix.sendEvent).not.toHaveBeenCalled();
    expect(matrix.sendToDevice).toHaveBeenCalledTimes(2);
    expect(matrix.sendToDevice).toHaveBeenCalledWith('m.room.message', {
      [partnerMatrix.getUserId()!]: {
        ['*']: { body: expect.stringMatching('"Processed"'), msgtype: 'm.text' },
      },
    });
  });

  test('success: batch multiple recipients, request presence', async () => {
    expect.assertions(4);
    const [raiden, p1, p2] = await makeRaidens(3);

    const matrix = (await firstValueFrom(raiden.deps.matrix$)) as jest.Mocked<MatrixClient>;
    const p1Matrix = (await firstValueFrom(p1.deps.matrix$)) as jest.Mocked<MatrixClient>;
    const p2Matrix = (await firstValueFrom(p2.deps.matrix$)) as jest.Mocked<MatrixClient>;

    const actualSendToDevice = matrix.sendToDevice.getMockImplementation();
    // sendToDevice takes some time to send messages
    const mockedSendToDevice = jest
      .spyOn(matrix, 'sendToDevice')
      .mockImplementation(async (type, contentMap) => {
        await sleep(raiden.config.httpTimeout / 2);
        return await actualSendToDevice!(type, contentMap);
      });

    await ensurePresence([raiden, p1]);
    await ensurePresence([raiden, p2]);

    const length = 4;
    const messages = Array.from({ length }, (_, i) => `test${i + 1}`);
    const ids = Array.from({ length }, (_, i) => (1001 + i).toString());
    const recipients = [p1.address, p1.address, p2.address, p2.address];

    // queue all messages synchronously
    for (let i = 0; i < messages.length; i++)
      raiden.store.dispatch(
        messageSend.request({ message: messages[i] }, { address: recipients[i], msgId: ids[i] }),
      );

    await sleep(2 * raiden.config.httpTimeout);
    expect(raiden.output).toContainEqual(
      messageSend.success(expect.objectContaining({ via: expect.stringMatching(/^@0x/) }), {
        address: p2.address,
        msgId: ids[length - 1],
      }),
    );
    expect(mockedSendToDevice).toHaveBeenCalledTimes(2);
    // first message got sent immediately
    expect(mockedSendToDevice).toHaveBeenNthCalledWith(1, 'm.room.message', {
      [p1Matrix.getUserId()!]: {
        ['*']: { body: messages[0], msgtype: 'm.text' },
      },
    });
    // second message to first recipient, plus batched messages to 2nd recipient, in a single call
    expect(mockedSendToDevice).toHaveBeenNthCalledWith(2, 'm.room.message', {
      [p1Matrix.getUserId()!]: {
        ['*']: { body: messages[1], msgtype: 'm.text' },
      },
      [p2Matrix.getUserId()!]: {
        ['*']: { body: messages.slice(2).join('\n'), msgtype: 'm.text' },
      },
    });
  });
});

describe('matrixMessageReceivedEpic', () => {
  test('receive: success', async () => {
    expect.assertions(1);
    const message = 'test message';
    const [raiden, partner] = getSortedClients(await makeRaidens(2));
    const partnerMatrix = (await firstValueFrom(
      partner.deps.matrix$,
    )) as jest.Mocked<MatrixClient>;

    await ensureChannelIsOpen([raiden, partner]);
    await sleep();

    partner.store.dispatch(
      messageSend.request({ message }, { address: raiden.address, msgId: message }),
    );
    await sleep(raiden.config.httpTimeout);

    expect(raiden.output).toContainEqual(
      messageReceived(
        {
          text: message,
          msgtype: 'm.text',
          ts: expect.any(Number),
          userId: partnerMatrix.getUserId()!,
        },
        { address: partner.address },
      ),
    );
  });

  test('receive: decode signed message', async () => {
    expect.assertions(1);

    const [raiden, partner] = await makeRaidens(2);
    const partnerMatrix = (await firstValueFrom(
      partner.deps.matrix$,
    )) as jest.Mocked<MatrixClient>;
    const signed = await signMessage(partner.deps.signer, processed);
    const message = encodeJsonMessage(signed);

    await ensureChannelIsOpen([raiden, partner]);
    await sleep();

    partner.store.dispatch(
      messageSend.request({ message }, { address: raiden.address, msgId: message }),
    );
    await sleep(raiden.config.httpTimeout);
    expect(raiden.output).toContainEqual(
      messageReceived(
        {
          text: message,
          message: signed,
          msgtype: 'm.text',
          ts: expect.any(Number),
          userId: partnerMatrix.getUserId()!,
        },
        { address: partner.address },
      ),
    );
  });

  test("receive: messages from wrong sender aren't decoded", async () => {
    expect.assertions(1);

    const [raiden, partner] = await makeRaidens(2);
    const partnerMatrix = (await firstValueFrom(
      partner.deps.matrix$,
    )) as jest.Mocked<MatrixClient>;
    // signed by ourselves
    const signed = await signMessage(raiden.deps.signer, processed);
    const message = encodeJsonMessage(signed);

    await ensureChannelIsOpen([raiden, partner]);
    await sleep();

    partner.store.dispatch(
      messageSend.request({ message }, { address: raiden.address, msgId: message }),
    );
    await sleep(raiden.config.httpTimeout);

    expect(raiden.output).toContainEqual(
      messageReceived(
        {
          text: message,
          message: undefined,
          msgtype: 'm.text',
          ts: expect.any(Number),
          userId: partnerMatrix.getUserId()!,
        },
        { address: partner.address },
      ),
    );
  });
});

describe('deliveredEpic', () => {
  test('success with cached', async () => {
    expect.assertions(3);

    const [raiden, partner] = await makeRaidens(2);
    const partnerMatrix = (await firstValueFrom(
      partner.deps.matrix$,
    )) as jest.Mocked<MatrixClient>;
    const message: Signed<Processed> = {
        type: MessageType.PROCESSED,
        message_identifier: makeMessageId(),
        signature: makeSignature(),
      },
      messageReceivedAction = messageReceived(
        {
          text: encodeJsonMessage(message),
          message,
          ts: 123,
          userId: partnerMatrix.getUserId()!,
        },
        { address: partner.address },
      );

    // set status as available in latest$.presences
    raiden.store.dispatch(
      matrixPresence.success(
        {
          userId: partnerMatrix.getUserId()!,
          available: true,
          ts: Date.now(),
          pubkey: partner.deps.signer.publicKey as PublicKey,
        },
        { address: partner.address },
      ),
    );
    const signerSpy = jest.spyOn(raiden.deps.signer, 'signMessage');

    await sleep(2 * raiden.config.pollingInterval);
    raiden.store.dispatch(messageReceivedAction);
    raiden.store.dispatch(messageReceivedAction);

    await sleep(2 * raiden.config.pollingInterval);
    const messageSendAction = messageSend.request(
      {
        message: {
          type: MessageType.DELIVERED,
          delivered_message_identifier: message.message_identifier,
          signature: expect.any(String),
        },
      },
      { address: partner.address, msgId: message.message_identifier.toString() },
    );
    expect(raiden.output).toContainEqual(messageSendAction);
    expect(raiden.output).toEqual(expect.arrayContaining([messageSendAction, messageSendAction]));
    expect(signerSpy).toHaveBeenCalledTimes(1);
    signerSpy.mockRestore();
  });

  test('skip if partner supports !Capabilities.DELIVERY', async () => {
    expect.assertions(2);

    const [raiden, partner] = await makeRaidens(2);
    const partnerMatrix = (await firstValueFrom(
      partner.deps.matrix$,
    )) as jest.Mocked<MatrixClient>;
    const message: Signed<Processed> = {
        type: MessageType.PROCESSED,
        message_identifier: makeMessageId(),
        signature: makeSignature(),
      },
      messageReceivedAction = messageReceived(
        {
          text: encodeJsonMessage(message),
          message,
          ts: 123,
          userId: partnerMatrix.getUserId()!,
        },
        { address: partner.address },
      );

    // set status as available in latest$.presences
    raiden.store.dispatch(
      matrixPresence.success(
        {
          userId: partnerMatrix.getUserId()!,
          available: true,
          ts: Date.now(),
          caps: { [Capabilities.DELIVERY]: 0 },
          pubkey: partner.deps.signer.publicKey as PublicKey,
        },
        { address: partner.address },
      ),
    );

    const signerSpy = jest.spyOn(raiden.deps.signer, 'signMessage');

    await sleep(2 * raiden.config.pollingInterval);
    raiden.store.dispatch(messageReceivedAction);
    raiden.store.dispatch(messageReceivedAction);

    await sleep(2 * raiden.config.pollingInterval);
    const messageSendAction = messageSend.request(expect.anything(), expect.anything());
    expect(raiden.output).not.toContainEqual(messageSendAction);
    expect(signerSpy).toHaveBeenCalledTimes(0);
    signerSpy.mockRestore();
  });

  test('do not reply if not message type which should be replied', async () => {
    expect.assertions(2);

    const [raiden, partner] = await makeRaidens(2);
    const partnerMatrix = (await firstValueFrom(
      partner.deps.matrix$,
    )) as jest.Mocked<MatrixClient>;
    // Delivered messages aren't in the set of messages which get replied with a Delivered
    const message: Signed<Delivered> = {
        type: MessageType.DELIVERED,
        delivered_message_identifier: makeMessageId(),
        signature: makeSignature(),
      },
      messageReceivedAction = messageReceived(
        {
          text: encodeJsonMessage(message),
          message,
          ts: 123,
          userId: partnerMatrix.getUserId()!,
        },
        { address: partner.address },
      );

    const signerSpy = jest.spyOn(raiden.deps.signer, 'signMessage');

    await sleep(2 * raiden.config.pollingInterval);
    raiden.store.dispatch(messageReceivedAction);

    await sleep(2 * raiden.config.pollingInterval);
    const messageSendAction = messageSend.request(expect.anything(), expect.anything());
    expect(raiden.output).not.toContainEqual(messageSendAction);
    expect(signerSpy).toHaveBeenCalledTimes(0);
    signerSpy.mockRestore();
  });
});

test('matrixMessageServiceSendEpic', async () => {
  expect.assertions(6);

  const raiden = await makeRaiden();
  const additionalServices = raiden.config.additionalServices;
  // disable additionalServices for now
  raiden.store.dispatch(raidenConfigUpdate({ additionalServices: [] }));

  const pfsAddress = makeAddress();
  const pfsInfoResponse = {
    message: 'pfs message',
    network_info: {
      chain_id: raiden.deps.network.chainId,
      token_network_registry_address: raiden.deps.contractsInfo.TokenNetworkRegistry.address,
    },
    operator: 'pfs operator',
    payment_address: pfsAddress,
    price_info: 2,
    version: '0.4.1',
  };
  fetch.mockResolvedValueOnce({
    status: 200,
    ok: true,
    json: jest.fn(async () => pfsInfoResponse),
    text: jest.fn(async () => jsonStringify(pfsInfoResponse)),
  });

  const matrix = (await firstValueFrom(raiden.deps.matrix$)) as jest.Mocked<MatrixClient>;
  const service = makeAddress();
  const serviceUid = `@${service.toLowerCase()}:${getServerName(matrix.getHomeserverUrl())}`;
  const msgId = '123';
  const message = await signMessage(raiden.deps.signer, processed),
    text = encodeJsonMessage(message);

  const meta = { service: Service.PFS, msgId };
  raiden.store.dispatch(messageServiceSend.request({ message }, meta));

  await sleep(2 * raiden.config.pollingInterval);
  expect(matrix.sendToDevice).not.toHaveBeenCalled();
  expect(raiden.output).not.toContainEqual(messageServiceSend.success(expect.anything(), meta));
  expect(raiden.output).toContainEqual(
    messageServiceSend.failure(
      expect.objectContaining({ message: expect.stringContaining('no services') }),
      meta,
    ),
  );

  raiden.output.splice(0, raiden.output.length);
  matrix.sendToDevice.mockClear();
  // re-enable additionalServices
  raiden.store.dispatch(raidenConfigUpdate({ additionalServices }));
  // network errors must be retried
  matrix.sendToDevice.mockRejectedValueOnce(
    Object.assign(new Error('Failed'), { httpStatus: 429 }),
  );
  raiden.store.dispatch(servicesValid({ [service]: Date.now() + 1e8 }));

  raiden.store.dispatch(messageServiceSend.request({ message }, meta));

  await sleep(raiden.config.httpTimeout);
  expect(matrix.sendToDevice).toHaveBeenCalledTimes(2);
  expect(matrix.sendToDevice).toHaveBeenCalledWith(
    'm.room.message',
    expect.objectContaining({
      [serviceUid]: { [ServiceDeviceId[meta.service]]: { body: text, msgtype: 'm.text' } },
    }),
  );
  expect(raiden.output).toContainEqual(
    messageServiceSend.success(
      {
        via: expect.arrayContaining([serviceUid]),
        tookMs: expect.any(Number),
        retries: 1,
      },
      meta,
    ),
  );
});

describe('rtcConnectionManagerEpic', () => {
  let raiden: MockedRaiden, partner: MockedRaiden;
  let RTCPeerConnection: ReturnType<typeof mockRTC>;

  beforeAll(() => {
    if (!('RTCPeerConnection' in globalThis)) {
      // eslint-disable-next-line @typescript-eslint/no-var-requires
      Object.assign(globalThis, require('wrtc'));
    }
  });

  beforeEach(async () => {
    // ensure clients are sorted by address
    [raiden, partner] = await makeRaidens(2);

    RTCPeerConnection = mockRTC();
    raiden.store.dispatch(raidenConfigUpdate({ caps: { [Capabilities.WEBRTC]: 1 } }));
    partner.store.dispatch(
      raidenConfigUpdate({
        caps: {
          [Capabilities.WEBRTC]: 1,
        },
      }),
    );
  });

  afterEach(() => {
    RTCPeerConnection.mockRestore();
    // jest.restoreAllMocks();
  });

  test('skip if no webrtc capability exists', async () => {
    raiden.store.dispatch(raidenConfigUpdate({ caps: { [Capabilities.WEBRTC]: 0 } }));
    await ensureChannelIsOpen([raiden, partner]);
    await sleep(2 * raiden.config.pollingInterval);
    expect(raiden.output).not.toContainEqual(rtcChannel(expect.anything(), expect.anything()));
  });

  test('success: receive message & channel error', async () => {
    expect.assertions(8);

    const partnerId = (await firstValueFrom(partner.deps.matrix$)).getUserId()!;

    let channel!: MockedDataChannel;
    const sub = raiden.deps.latest$.subscribe(({ rtc }) => {
      if (rtc[partner.address]) channel = rtc[partner.address] as MockedDataChannel;
    });
    const promise = firstValueFrom(
      raiden.deps.latest$.pipe(pluck('rtc', partner.address), first(isntNil)),
    );
    await ensureChannelIsOpen([raiden, partner]);
    await promise;

    expect(channel).toMatchObject({ readyState: 'open' });
    expect(raiden.output).toContainEqual(
      rtcChannel(expect.objectContaining({ readyState: 'open' }), { address: partner.address }),
    );
    expect(raiden.output).toContainEqual(
      messageSend.request(
        {
          msgtype: 'm.notice',
          message: expect.stringMatching(/"type":\s*"offer"/),
          userId: partnerId,
        },
        { address: partner.address, msgId: expect.any(String) },
      ),
    );
    expect(raiden.output).toContainEqual(
      messageReceived(
        {
          msgtype: 'm.notice',
          text: expect.stringMatching(/"type":\s*"answer"/),
          userId: partnerId,
          ts: expect.any(Number),
        },
        { address: partner.address },
      ),
    );

    channel.emit('message', { data: 'hello\nworld' });
    await sleep();
    expect(raiden.output).toContainEqual(
      messageReceived(
        { text: 'hello', message: undefined, ts: expect.any(Number), userId: partnerId },
        { address: partner.address },
      ),
    );
    expect(raiden.output).toContainEqual(
      messageReceived(
        { text: 'world', message: undefined, ts: expect.any(Number), userId: partnerId },
        { address: partner.address },
      ),
    );

<<<<<<< HEAD
    await sleep(200);
=======
    await sleep(2e3, false);
>>>>>>> 527561f0
    channel.emit('error', { error: new Error('errored') });
    // right after erroring, channel must be cleared
    expect(raiden.output).toContainEqual(rtcChannel(undefined, { address: partner.address }));

    // erroring node should send a 'hangup' to partner
    expect(raiden.output).toContainEqual(
      messageSend.request(
        { msgtype: 'm.notice', message: expect.stringMatching(/"type":\s*"hangup"/) },
        { address: partner.address, msgId: expect.any(String) },
      ),
    );

    sub.unsubscribe();
    await Promise.all([raiden.stop(), partner.stop()]);
  });
});<|MERGE_RESOLUTION|>--- conflicted
+++ resolved
@@ -1070,11 +1070,7 @@
       ),
     );
 
-<<<<<<< HEAD
-    await sleep(200);
-=======
     await sleep(2e3, false);
->>>>>>> 527561f0
     channel.emit('error', { error: new Error('errored') });
     // right after erroring, channel must be cleared
     expect(raiden.output).toContainEqual(rtcChannel(undefined, { address: partner.address }));
