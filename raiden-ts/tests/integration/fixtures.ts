import { makeLog, providersEmit, sleep, waitBlock } from './mocks';

import { defaultAbiCoder } from '@ethersproject/abi';
import { BigNumber } from '@ethersproject/bignumber';
import { HashZero, Zero } from '@ethersproject/constants';
import { firstValueFrom } from 'rxjs';
import { concatMap, filter, pluck } from 'rxjs/operators';

import type { Channel } from '@/channels';
import { ChannelState } from '@/channels';
import { tokenMonitored } from '@/channels/actions';
import { channelKey } from '@/channels/utils';
import { DEFAULT_REVEAL_TIMEOUT } from '@/constants';
import { transfer, transferSecret, transferUnlock } from '@/transfers/actions';
import type { TransferState } from '@/transfers/state';
import { Direction } from '@/transfers/state';
import {
  getSecrethash,
  getTransfer,
  makePaymentId,
  makeSecret,
  metadataFromPaths,
  transferKey,
} from '@/transfers/utils';
import { matrixPresence } from '@/transport/actions';
import { stringifyCaps } from '@/transport/utils';
import { assert } from '@/utils';
import type { Address, Hash, Int, PublicKey, Secret, UInt } from '@/utils/types';
import { last } from '@/utils/types';

import { makeAddress, makeHash } from '../utils';
import type { MockedRaiden } from './mocks';

// fixture constants
export const token = makeAddress();
export const tokenNetwork = makeAddress();
<<<<<<< HEAD
export const settleTimeout = 60;
=======
export const settleTimeout = 120;
>>>>>>> 527561f0
export const revealTimeout = DEFAULT_REVEAL_TIMEOUT;
export const confirmationBlocks = 5;
export const id = 17; // channelId
export const isFirstParticipant = true;
export const openBlock = 121;
export const closeBlock = openBlock + 50;
export const settleBlock = closeBlock + 500 + 1;
export const txHash = makeHash();
export const deposit = BigNumber.from(1000) as UInt<32>;
export const matrixServer = 'matrix.raiden.test';
export const secret = makeSecret();
export const secrethash = getSecrethash(secret);
export const amount = BigNumber.from(10) as UInt<32>;
export const fee = BigNumber.from(3) as Int<32>;

/**
 * Get channel state with partner for tokenNetwork
 *
 * @param raiden - Our instance
 * @param partner - Partner's client
 * @param partner.address - Partner's address
 * @param _tokenNetwork - token network for channel, defaults to fixture's tokenNetwork
 * @returns Channel with partner from raiden's perspective
 */
export function getChannel(
  raiden: MockedRaiden,
  partner: { address: Address },
  _tokenNetwork = tokenNetwork,
): Channel {
  return raiden.store.getState().channels[channelKey({ tokenNetwork: _tokenNetwork, partner })];
}

/**
 * @param raiden - Raiden client to fetch transfer state from
 * @param key - { direction, secrethash } or transferKey
 * @param wait - Whether to wait for the transfer to be in state, or throw if it isn't
 * @returns Promise to TransferState
 */
export async function getOrWaitTransfer(
  raiden: MockedRaiden,
  key: { direction: Direction; secrethash: Hash } | string,
  wait: boolean | ((doc: TransferState) => boolean) = false,
): Promise<TransferState> {
  if (typeof key !== 'string') key = transferKey(key);
  return await firstValueFrom(
    raiden.deps.latest$.pipe(
      pluck('state'),
      concatMap((state) => getTransfer(state, raiden.deps.db, key).catch(() => undefined)),
      filter((transfer): transfer is NonNullable<typeof transfer> => {
        if (!wait) {
          if (transfer) return true;
          else throw new Error('transfer not found');
        } else if (wait === true) return !!transfer;
        else {
          if (transfer) return wait(transfer);
          else return false;
        }
      }),
    ),
  );
}

/**
 * Ensure token is monitored on raiden's state
 *
 * @param raiden - Client instance
 * @param addrs - token addresses
 * @param addrs."0" - token
 * @param addrs."1" - token network
 */
export async function ensureTokenIsMonitored(
  raiden: MockedRaiden,
  [token_, tokenNetwork_] = [token, tokenNetwork] as const,
): Promise<void> {
  await raiden.synced;
  if (token in raiden.store.getState().tokens) return;
  raiden.store.dispatch(tokenMonitored({ token: token_, tokenNetwork: tokenNetwork_ }));
}

/**
 * Ensure there's a channel open with partner
 *
 * @param clients - Clients tuple
 * @param clients.0 - Own raiden
 * @param clients.1 - Partner raiden to open channel with
 * @param opts - Options
 * @param opts.channelId - Channel id to use instead of default [id]
 * @param opts.tokens - custom pair of token/tokenNetwork addresses
 */
export async function ensureChannelIsOpen(
  [raiden, partner]: [MockedRaiden, MockedRaiden],
  { channelId = id, tokens = [token, tokenNetwork] as const } = {},
): Promise<void> {
  await ensureTokenIsMonitored(raiden, tokens);
  await ensureTokenIsMonitored(partner, tokens);
  if (getChannel(raiden, partner, tokens[1])) return;
  const openBlock = raiden.deps.provider.blockNumber + 1;
  const tokenNetworkContract = raiden.deps.getTokenNetworkContract(tokens[1]);
  await ensurePresence([raiden, partner]);
  await providersEmit(
    {},
    makeLog({
      transactionHash: makeHash(),
      blockNumber: openBlock,
      filter: tokenNetworkContract.filters.ChannelOpened(
        channelId,
        raiden.address,
        partner.address,
      ),
      data: defaultAbiCoder.encode(['uint256'], [settleTimeout]),
    }),
  );
  await waitBlock(openBlock);
  await waitBlock(openBlock + confirmationBlocks + 1); // confirmation

  assert(getChannel(raiden, partner, tokens[1]), 'Raiden channel not open');
  assert(getChannel(partner, raiden, tokens[1]), 'Partner channel not open');
}

/**
 * Ensure there's a channel open with partner and it's funded
 *
 * @param clients - Clients tuple
 * @param clients.0 - Own raiden
 * @param clients.1 - Partner raiden to open channel with
 * @param totalDeposit - Deposit to perform
 */
export async function ensureChannelIsDeposited(
  [raiden, partner]: [MockedRaiden, MockedRaiden],
  totalDeposit: UInt<32> = deposit,
): Promise<void> {
  await ensureChannelIsOpen([raiden, partner]);
  if (getChannel(raiden, partner).own.deposit.gte(totalDeposit)) return;
  const txHash = makeHash();
  const txBlock = raiden.store.getState().blockNumber + 1;
  const participant = raiden.address;
  const id = getChannel(raiden, partner).id;
  const tokenNetworkContract = raiden.deps.getTokenNetworkContract(tokenNetwork);
  await providersEmit(
    {},
    makeLog({
      transactionHash: txHash,
      blockNumber: txBlock,
      filter: tokenNetworkContract.filters.ChannelNewDeposit(id, participant, null),
      data: defaultAbiCoder.encode(['uint256'], [totalDeposit]),
    }),
  );
  await waitBlock(txBlock);
  while (
    getChannel(raiden, partner).own.deposit.lt(totalDeposit) ||
    getChannel(partner, raiden).partner.deposit.lt(totalDeposit)
  ) {
    await waitBlock();
  }
}

/**
 * Ensure there's a channel open with partner
 *
 * @param clients - Clients tuple
 * @param clients.0 - Own raiden
 * @param clients.1 - Partner raiden to open channel with
 */
export async function ensureChannelIsClosed([raiden, partner]: [
  MockedRaiden,
  MockedRaiden,
]): Promise<void> {
  const closedStates = [ChannelState.closed, ChannelState.settleable, ChannelState.settling];
  await ensureChannelIsOpen([raiden, partner]);
  if (closedStates.includes(getChannel(raiden, partner).state)) return;
  const id = getChannel(raiden, partner).id;
  const tokenNetworkContract = raiden.deps.getTokenNetworkContract(tokenNetwork);
  await providersEmit(
    {},
    makeLog({
      transactionHash: makeHash(),
      blockNumber: closeBlock,
      filter: tokenNetworkContract.filters.ChannelClosed(id, raiden.address, 0),
      data: HashZero,
    }),
  );
  await waitBlock(closeBlock);
  await waitBlock(closeBlock + confirmationBlocks + 1); // confirmation
  await sleep();
  if (raiden.started)
    assert(closedStates.includes(getChannel(raiden, partner)?.state), 'Raiden channel not closed');
  if (partner.started)
    assert(
      closedStates.includes(getChannel(partner, raiden)?.state),
      'Partner channel not closed',
    );
}

/**
 * Ensure there's a channel open with partner
 *
 * @param clients - Clients tuple
 * @param clients.0 - Own raiden
 * @param clients.1 - Partner raiden to open channel with
 */
export async function ensureChannelIsSettled([raiden, partner]: [
  MockedRaiden,
  MockedRaiden,
]): Promise<void> {
  await ensureChannelIsClosed([raiden, partner]);
  if (!getChannel(raiden, partner)) return;
  const id = getChannel(raiden, partner).id;
  const tokenNetworkContract = raiden.deps.getTokenNetworkContract(tokenNetwork);
  await providersEmit(
    {},
    makeLog({
      transactionHash: makeHash(),
      blockNumber: settleBlock,
      filter: tokenNetworkContract.filters.ChannelSettled(id),
      data: defaultAbiCoder.encode(
        ['address', 'uint256', 'bytes32', 'address', 'uint256', 'bytes32'],
        [raiden.address, Zero, HashZero, partner.address, Zero, HashZero],
      ),
    }),
  );
  await waitBlock(settleBlock);
  await waitBlock(settleBlock + confirmationBlocks + 1); // confirmation
  await waitBlock(); // confirmation
  if (raiden.started) assert(!getChannel(raiden, partner), 'Raiden channel not settled');
  if (partner.started) assert(!getChannel(partner, raiden), 'Partner channel not settled');
}

/**
 * Ensure there's a pending sent transfer to partner
 *
 * @param clients - Clients tuple
 * @param clients.0 - Transfer sender node
 * @param clients.1 - Transfer receiver node
 * @param value - Amount to transfer
 * @param opts - Transfer options
 * @param opts.secrethash - Secrethash to use
 * @returns Promise to sent TransferState
 */
export async function ensureTransferPending(
  [raiden, partner]: [MockedRaiden, MockedRaiden],
  value = amount,
  { secrethash: secrethash_ }: { secrethash: Hash } = { secrethash },
): Promise<TransferState> {
  await ensureChannelIsDeposited([raiden, partner], value); // from partner to raiden
  try {
    return await getOrWaitTransfer(
      raiden,
      transferKey({ direction: Direction.SENT, secrethash: secrethash_ }),
    );
  } catch (e) {}

  const paymentId = makePaymentId();
  const sentPromise = getOrWaitTransfer(
    raiden,
    transferKey({ direction: Direction.SENT, secrethash: secrethash_ }),
    true,
  );
  raiden.store.dispatch(
    transfer.request(
      {
        tokenNetwork,
        target: partner.address,
        value,
        paymentId,
        resolved: true,
        metadata: { routes: [{ route: [partner.address] }] },
        fee: Zero as Int<32>,
        partner: partner.address,
        userId: (await firstValueFrom(partner.deps.matrix$)).getUserId()!,
      },
      { secrethash: secrethash_, direction: Direction.SENT },
    ),
  );
  const sent = await sentPromise;

  await getOrWaitTransfer(
    partner,
    transferKey({ direction: Direction.RECEIVED, secrethash: secrethash_ }),
    true,
  );
  return sent;
}

/**
 * Ensure there's an unlocked transfer sent to partner
 *
 * @param clients - Clients tuple
 * @param clients.0 - Transfer sender node
 * @param clients.1 - Transfer receiver node
 * @param value - Value to transfer
 * @param opts - Transfer options
 * @param opts.secret - Secret to use
 * @returns Promise to sent TransferState
 */
export async function ensureTransferUnlocked(
  [raiden, partner]: [MockedRaiden, MockedRaiden],
  value = amount,
  { secret: secret_ }: { secret: Secret } = { secret },
): Promise<TransferState> {
  const secrethash = getSecrethash(secret_);
  await ensureTransferPending([raiden, partner], value, { secrethash }); // from partner to raiden
  try {
    if (
      (
        await getOrWaitTransfer(
          partner,
          transferKey({ direction: Direction.RECEIVED, secrethash }),
        )
      ).unlock
    )
      return await getOrWaitTransfer(
        raiden,
        transferKey({ direction: Direction.SENT, secrethash }),
      );
  } catch (e) {}

  const sentPromise = getOrWaitTransfer(
    raiden,
    transferKey({ direction: Direction.SENT, secrethash }),
    (doc) => !!doc.unlockProcessed,
  );
  raiden.store.dispatch(
    transferSecret({ secret: secret_ }, { secrethash, direction: Direction.SENT }),
  );
  raiden.store.dispatch(
    transferUnlock.request(undefined, { secrethash, direction: Direction.SENT }),
  );
  await sentPromise;

  await getOrWaitTransfer(
    partner,
    transferKey({ direction: Direction.RECEIVED, secrethash }),
    (doc) => !!doc.unlockProcessed,
  );
  return await sentPromise;
}

/**
 * @param clients - Clients tuple
 * @param clients.0 - We
 * @param clients.1 - Partner
 */
export async function ensurePresence([raiden, partner]: [
  MockedRaiden,
  MockedRaiden,
]): Promise<void> {
  partner.store.dispatch(
    matrixPresence.success(
      {
        userId: (await firstValueFrom(raiden.deps.matrix$)).getUserId()!,
        available: true,
        // ts far in the future ensures these presences stay cached
        ts: Date.now() + 86.4e6,
        caps: (await firstValueFrom(raiden.deps.latest$)).config.caps!,
        pubkey: raiden.deps.signer.publicKey as PublicKey,
      },
      { address: raiden.address },
    ),
  );
  raiden.store.dispatch(
    matrixPresence.success(
      {
        userId: (await firstValueFrom(partner.deps.matrix$)).getUserId()!,
        available: true,
        ts: Date.now() + 86.4e6,
        caps: (await firstValueFrom(partner.deps.latest$)).config.caps!,
        pubkey: partner.deps.signer.publicKey as PublicKey,
      },
      { address: partner.address },
    ),
  );
  await sleep();
  partner.store.dispatch(matrixPresence.request(undefined, { address: raiden.address }));
  raiden.store.dispatch(matrixPresence.request(undefined, { address: partner.address }));
}

/**
 * @param clients - Raiden Clients
 * @param clients.0 - Us
 * @param clients.1 - Partner
 */
export function expectChannelsAreInSync([raiden, partner]: [MockedRaiden, MockedRaiden]) {
  expect(getChannel(raiden, partner).own).toEqual(getChannel(partner, raiden).partner);
  expect(getChannel(raiden, partner).partner).toEqual(getChannel(partner, raiden).own);
}

/**
 * @param client - mocked client
 * @param available - override client.started on returned availability
 * @returns client's presence
 */
export function presenceFromClient(client: MockedRaiden, available = !!client.started) {
  return matrixPresence.success(
    {
      userId: client.store.getState().transport.setup!.userId,
      available,
      ts: Date.now(),
      pubkey: client.deps.signer.publicKey as PublicKey,
      caps: client.config.caps!,
    },
    { address: client.address },
  );
}

/**
 * @param clients - Clients list
 * @param clients."0" - Main/our raiden instance
 * @param clients."1" - Other clients in path
 * @param fee_ - Estimated transfer fee
 * @returns metadataFromPaths for a tansfer.request's payload
 */
export function metadataFromClients(
  clients: readonly [...(Address | MockedRaiden)[], MockedRaiden],
  fee_ = fee,
) {
  const isRaiden = (c: Address | MockedRaiden): c is MockedRaiden => typeof c !== 'string';
  const targetPresence = presenceFromClient(last(clients));
  return metadataFromPaths(
    [
      {
        path: clients.map((c) => (isRaiden(c) ? c.address : (c as Address))),
        fee: fee_,
        address_metadata: Object.fromEntries(
          clients.filter(isRaiden).map(({ address, store, config }) => {
            const setup = store.getState().transport.setup!;
            return [
              address,
              {
                user_id: setup.userId,
                displayname: setup.displayName,
                capabilities: stringifyCaps(config.caps!),
              },
            ] as const;
          }),
        ),
      },
    ],
    targetPresence,
  );
}<|MERGE_RESOLUTION|>--- conflicted
+++ resolved
@@ -34,11 +34,7 @@
 // fixture constants
 export const token = makeAddress();
 export const tokenNetwork = makeAddress();
-<<<<<<< HEAD
-export const settleTimeout = 60;
-=======
 export const settleTimeout = 120;
->>>>>>> 527561f0
 export const revealTimeout = DEFAULT_REVEAL_TIMEOUT;
 export const confirmationBlocks = 5;
 export const id = 17; // channelId
