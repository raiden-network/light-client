/* eslint-disable @typescript-eslint/no-explicit-any */
import './patches';

import type { FilterByBlockHash } from '@ethersproject/abstract-provider';
import { getAddress } from '@ethersproject/address';
import { BigNumber } from '@ethersproject/bignumber';
import { HashZero, MaxUint256, Zero } from '@ethersproject/constants';
import type { Contract, ContractTransaction, EventFilter } from '@ethersproject/contracts';
import type { Network } from '@ethersproject/networks';
import type {
  EventType,
  ExternalProvider,
  Filter,
  JsonRpcProvider,
  Log,
} from '@ethersproject/providers';
import { Web3Provider } from '@ethersproject/providers';
import { parseEther } from '@ethersproject/units';
import { verifyMessage, Wallet } from '@ethersproject/wallet';
import FakeTimers from '@sinonjs/fake-timers';
import { EventEmitter } from 'events';
import memoize from 'lodash/memoize';
import logging from 'loglevel';
import type { MatrixClient } from 'matrix-js-sdk';
import PouchDB from 'pouchdb';
import type { Store } from 'redux';
import { applyMiddleware, createStore } from 'redux';
import { createEpicMiddleware } from 'redux-observable';
import type { Observable } from 'rxjs';
<<<<<<< HEAD
import { AsyncSubject, firstValueFrom, lastValueFrom, ReplaySubject } from 'rxjs';
import { filter, finalize, first, map } from 'rxjs/operators';
=======
import { AsyncSubject, firstValueFrom, lastValueFrom, of, ReplaySubject } from 'rxjs';
import { filter, finalize } from 'rxjs/operators';
>>>>>>> 527561f0

import type { RaidenAction } from '@/actions';
import { raidenShutdown, raidenStarted } from '@/actions';
import type { RaidenConfig } from '@/config';
import { makeDefaultConfig } from '@/config';
import { Capabilities, DEFAULT_MS_REWARD, ShutdownReason } from '@/constants';
import type {
  HumanStandardToken,
  MonitoringService,
  SecretRegistry,
  ServiceRegistry,
  TokenNetwork,
  TokenNetworkRegistry,
  UserDeposit,
} from '@/contracts';
import {
  HumanStandardToken__factory,
  MonitoringService__factory,
  SecretRegistry__factory,
  ServiceRegistry__factory,
  TokenNetwork__factory,
  TokenNetworkRegistry__factory,
  UserDeposit__factory,
} from '@/contracts';
import type { RaidenDatabaseConstructor } from '@/db/types';
import { getRaidenState, migrateDatabase, putRaidenState } from '@/db/utils';
import { combineRaidenEpics } from '@/epics';
import { signMessage } from '@/messages/utils';
import { createPersisterMiddleware } from '@/persister';
import { raidenReducer } from '@/reducer';
import { makeInitialState, RaidenState } from '@/state';
import { standardCalculator } from '@/transfers/mediate/types';
import { getSecrethash, makeSecret } from '@/transfers/utils';
import { getSortedAddresses } from '@/transport/utils';
import type { ContractsInfo, Latest, RaidenEpicDeps } from '@/types';
import { assert } from '@/utils';
import { getNetworkName } from '@/utils/ethers';
import { getServerName } from '@/utils/matrix';
import { pluckDistinct } from '@/utils/rx';
import type { Signature } from '@/utils/types';
import { Address, decode, Secret } from '@/utils/types';

import { makeAddress, makeHash } from '../utils';

jest.mock('@/messages/utils', () => ({
  ...jest.requireActual<any>('@/messages/utils'),
  signMessage: jest.fn(jest.requireActual<any>('@/messages/utils').signMessage),
}));
export const originalSignMessage = jest.requireActual<any>('@/messages/utils').signMessage;
export const mockedSignMessage = signMessage as jest.MockedFunction<typeof signMessage>;

const RaidenPouchDB = PouchDB.defaults({
  adapter: 'memory',
  log: logging,
} as any) as RaidenDatabaseConstructor;

export type MockedTransaction = ContractTransaction & {
  wait: jest.MockedFunction<ContractTransaction['wait']>;
};

export type MockedContract<T extends Contract> = jest.Mocked<T> & {
  functions: {
    [K in keyof T['functions']]: jest.MockInstance<
      ReturnType<T['functions'][K]> extends Promise<ContractTransaction>
        ? Promise<MockedTransaction>
        : ReturnType<T['functions'][K]>,
      Parameters<T['functions'][K]>
    >;
  };
  callStatic: {
    [K in keyof T['callStatic']]: jest.MockInstance<
      ReturnType<T['callStatic'][K]> extends Promise<ContractTransaction>
        ? Promise<MockedTransaction>
        : ReturnType<T['callStatic'][K]>,
      Parameters<T['callStatic'][K]>
    >;
  };
};

export interface MockRaidenEpicDeps extends RaidenEpicDeps {
  signer: Wallet;
  provider: jest.Mocked<JsonRpcProvider>;
  registryContract: MockedContract<TokenNetworkRegistry>;
  getTokenNetworkContract: (address: string) => MockedContract<TokenNetwork>;
  getTokenContract: (address: string) => MockedContract<HumanStandardToken>;
  serviceRegistryContract: MockedContract<ServiceRegistry>;
  userDepositContract: MockedContract<UserDeposit>;
  secretRegistryContract: MockedContract<SecretRegistry>;
}

/**
 * Flush promises
 *
 * @returns Promise to be resolved after all pending ones were finished
 */
export async function flushPromises() {
  return new Promise(setImmediate);
}

type ZipTuple<
  T extends readonly [string, ...string[]],
  U extends [any, ...any[]] & { length: T['length'] },
> = {
  [K in keyof T]: [T[K], K extends keyof U ? U[K] : never];
};

/**
 * @param keys - Tuple of literals for keys
 * @param values - Values array
 * @returns Array with named properties
 */
export function makeStruct<
  Keys extends readonly [string, ...string[]],
  Values extends [any, ...any[]] & { length: Keys['length'] },
>(keys: Keys, values: Values) {
  return Object.assign(
    [...values],
    Object.fromEntries(keys.map((k, i) => [k, values[i]])),
  ) as Values & { [T in ZipTuple<Keys, Values>[number] as T[0]]: T[1] };
}

/**
 * Returns some valid signature
 *
 * @returns Some arbitrary valid signature hex string
 */
export function makeSignature(): Signature {
  return '0x5770d597b270ad9d1225c901b1ef6bfd8782b15d7541379619c5dae02c5c03c1196291b042a4fea9dbddcb1c6bcd2a5ee19180e8dc881c2e9298757e84ad190b1c' as Signature;
}

/**
 * Creates and returns a valid Wallet instance
 *
 * @returns some wallet instance
 */
export function makeWallet() {
  let wallet: Wallet | undefined;
  do {
    try {
      const wallet_ = new Wallet(makeSecret());
      assert(Address.is(wallet_.address));
      wallet = wallet_;
    } catch (err) {}
    // not all random 32bytes values are valid secp256k1 private keys, retry
  } while (!wallet);
  return wallet;
}

/**
 * Create a mocked ethers Log object
 *
 * @param filter - Options
 * @param filter.filter - EventFilter object
 * @returns Log object
 */
export function makeLog({ filter, ...opts }: { filter: EventFilter } & Partial<Log>): Log {
  return {
    blockNumber: opts.blockNumber || mockedClients[0]?.deps?.provider?.blockNumber || 1337,
    blockHash: makeHash(),
    transactionIndex: 1,
    removed: false,
    data: '0x',
    transactionHash: makeHash(),
    logIndex: 1,
    ...opts,
    address: filter.address!,
    topics: filter.topics as string[],
  };
}

/**
 * @param status - Status of the transaction (default=succeed)
 * @param overrides - Properties to override on returned transaction
 * @returns Mocked ContractTransaction
 */
export function makeTransaction(
  status = 1,
  overrides?: Partial<MockedTransaction>,
): MockedTransaction {
  const transactionHash = makeHash();
  return {
    hash: transactionHash,
    confirmations: 1,
    nonce: 0,
    gasLimit: BigNumber.from(1e5),
    gasPrice: BigNumber.from(1e9),
    value: Zero,
    data: '0x',
    chainId: 1337,
    from: makeAddress(),
    wait: jest
      .fn()
      .mockResolvedValue({ byzantium: true, status, transactionHash, blockNumber: 1 }),
    ...overrides,
  };
}

// array of cleanup functions registered on current test
const mockedCleanups: (() => void | Promise<void>)[] = [];

export const fetch = jest.fn<
  Promise<{
    ok: boolean;
    status: number;
    json: jest.MockedFunction<() => Promise<any>>;
    text?: jest.MockedFunction<() => Promise<string>>;
  }>,
  [string?, any?]
>();
Object.assign(globalThis, { fetch });

beforeEach(() => {
  fetch.mockImplementation(async (_url?: string) => ({
    ok: true,
    status: 200,
    json: jest.fn(async () => undefined),
    text: jest.fn(async () => ''),
  }));
});

afterEach(async () => {
  let clean;
  while ((clean = mockedCleanups.pop())) await clean();
  fetch.mockRestore();
});

function spyContract(
  contract: Contract,
  rejectContractName: string,
  sighashes: Set<string>,
): void {
  for (const func in contract.functions) {
    const sighash = contract.interface.getSighash(func);
    if (sighash) sighashes.add(sighash);
    const spied = jest.spyOn(contract, func);
    // if rejectContractName is set, use it as name for error if function gets called;
    // then functions which shouldn't be rejected should be mocked
    if (rejectContractName)
      spied.mockImplementation(async (...args: any[]) => {
        throw new Error(
          `${rejectContractName}: tried to call "${func}" with params ${JSON.stringify(args)}`,
        );
      });
    jest
      .spyOn(contract.callStatic, func)
      .mockImplementation(async (...args) => contract[func](...args));
    jest.spyOn(contract.estimateGas, func).mockImplementation(async () => BigNumber.from(50e3));
    jest.spyOn(contract.functions, func).mockImplementation(async (...args) => {
      const res = await contract[func](...args);
      return Array.isArray(res) ? res : [res];
    });
  }
}

const mockedMatrixUsers: {
  [userId: string]: {
    userId: string;
    presence: string;
    displayName?: string;
    avatarUrl?: string;
  };
} = {};

const mockedRooms: {
  [roomId: string]: {
    readonly roomId: string;
    readonly room_id: string;
    members: { [userId: string]: string };
    aliases: string[];
    getMember: (userId: string) => { membership: string; roomId: string; userId: string } | null;
    getMyMembership: () => string | null;
    getCanonicalAlias: () => string | null | undefined;
    getAliases: () => string[];
    currentState: { setStateEvents: (state: any) => void };
  };
} = {};

function mockedGetOrMakeRoom(roomId: string) {
  if (!(roomId in mockedRooms)) {
    mockedRooms[roomId] = {
      roomId,
      get room_id() {
        return this.roomId;
      },
      members: {},
      aliases: [],
      getMember(userId) {
        if (!(userId in this.members)) return null;
        return { membership: this.members[userId], roomId, userId };
      },
      getMyMembership() {
        return 'join';
      },
      getCanonicalAlias() {
        return null;
      },
      getAliases() {
        return this.aliases;
      },
      currentState: { setStateEvents: jest.fn() },
    };
  }
  return mockedRooms[roomId];
}

function mockedMatrixCreateClient({
  baseUrl,
  userId: providedUserId,
}: {
  baseUrl: string;
  userId?: string;
}): jest.Mocked<MatrixClient> {
  const server = getServerName(baseUrl)!;
  let userId: string;
  let address: string;
  if (providedUserId) {
    userId = providedUserId;
    mockedMatrixUsers[providedUserId] = {
      userId: providedUserId,
      presence: 'offline',
    };
    address = getAddress(providedUserId.substring(1, 43));
  }

  let stopped: typeof mockedMatrixUsers[string] | undefined;
  const matrix = Object.assign(new EventEmitter(), {
    startClient: jest.fn(async () => {
      if (!(userId in mockedMatrixUsers) && stopped) mockedMatrixUsers[userId] = stopped;
      stopped = undefined;
      mockedMatrixUsers[userId].presence = 'online';
    }),
    stopClient: jest.fn(() => {
      stopped = mockedMatrixUsers[userId];
      delete mockedMatrixUsers[userId];
    }),
    // reject to test register
    login: jest.fn().mockRejectedValue(new Error('invalid password')),
    register: jest.fn(async (user, password) => {
      return matrix.registerRequest({ username: user, password });
    }),
    registerRequest: jest.fn(
      async ({
        username,
        password,
        device_id,
      }: {
        username: string;
        password: string;
        device_id?: string;
      }) => {
        address = getAddress(username);
        assert(verifyMessage(server, password) === address, [
          'wrong password',
          { recovered: verifyMessage(server, password), server, password, address },
        ]);
        userId = `@${username}:${server}`;
        mockedMatrixUsers[userId] = {
          userId,
          presence: 'offline',
        };
        userId = `@${username}:${server}`;
        return {
          user_id: userId,
          device_id: device_id ?? `${username}_device_id`,
          access_token: `${username}_access_token`,
        };
      },
    ),
    setPushRuleEnabled: jest.fn(async () => true),
    searchUserDirectory: jest.fn(async ({ term }) => ({
      results: Object.values(mockedMatrixUsers)
        .filter((u) => u.userId.includes(term))
        .map((u) => ({ user_id: u.userId, display_name: u.displayName, avatar_url: u.avatarUrl })),
    })),
    getUserId: jest.fn(() => userId),
    getUsers: jest.fn(() => Object.values(mockedMatrixUsers)),
    getUser: jest.fn((userId) => mockedMatrixUsers[userId] ?? null),
    getProfileInfo: jest.fn(async (userId) => {
      if (!(userId in mockedMatrixUsers)) return null;
      return {
        displayname: mockedMatrixUsers[userId].displayName,
        avatar_url: mockedMatrixUsers[userId].avatarUrl,
      };
    }),
    setDisplayName: jest.fn(async (displayname) => {
      if (!(userId in mockedMatrixUsers)) return;
      assert(verifyMessage(userId, displayname) === address);
      mockedMatrixUsers[userId].displayName = displayname;
    }),
    setAvatarUrl: jest.fn(async (avatarUrl) => {
      if (!(userId in mockedMatrixUsers)) return;
      mockedMatrixUsers[userId].avatarUrl = avatarUrl;
      mockedMatrixUsers[userId].presence = 'online';
    }),
    setPresence: jest.fn(async ({ presence }: { presence: string }) => {
      if (!(userId in mockedMatrixUsers)) return;
      mockedMatrixUsers[userId].presence = presence;
      for (const client of mockedClients) {
        if (client.address === address) continue;
        const matrix = await firstValueFrom(client.deps.matrix$);
        matrix.emit('event', {
          getType: () => 'm.presence',
          getSender: () => userId,
          getContent: () => ({ presence }),
        });
      }
    }),
    createRoom: jest.fn(async ({ invite }) => {
      let pair = [address, '0x'];
      try {
        const peerAddr = getAddress((invite[0] as string).substring(1, 43));
        pair = getSortedAddresses(...([address, peerAddr] as Address[]));
      } catch (e) {}
      const roomId = `!roomId_${pair[0]}_${pair[1]}:${server}`;
      if (!(roomId in mockedRooms)) {
        const room = mockedGetOrMakeRoom(roomId);
        room.members[userId] = 'join';
      }
      const room = mockedRooms[roomId];
      if (invite?.[0]) await matrix.invite(room.roomId, invite[0]);
      matrix.emit('Room.myMembership', room, room.members[userId]);
      return room;
    }),
    getRoom: jest.fn((roomId) => {
      if (!(roomId in mockedRooms) || !(userId in mockedRooms[roomId].members)) return null;
      return mockedRooms[roomId];
    }),
    joinRoom: jest.fn(async (aliasOrId: string) => {
      let room;
      if (aliasOrId.startsWith('#raiden_')) {
        const roomId = `!${aliasOrId}_room_id:${server}`;
        if (!(roomId in mockedRooms)) mockedGetOrMakeRoom(roomId);
        room = mockedRooms[roomId];
        if (!room.aliases.includes(aliasOrId)) room.aliases.push(aliasOrId);
      } else {
        assert(aliasOrId in mockedRooms, ['unknown room', { roomId: aliasOrId }]);
        room = mockedRooms[aliasOrId];
      }
      room.members[userId] = 'join';
      for (const client of mockedClients) {
        const matrix = await firstValueFrom(client.deps.matrix$);
        if (!room.getMember(matrix.getUserId()!)) continue;
        matrix.emit('RoomMember.membership', { getSender: () => userId }, room.getMember(userId));
      }
      matrix.emit('Room.myMembership', room, room.members[userId]);
      return room;
    }),
    getRooms: jest.fn(() => Object.values(mockedRooms).filter((room) => userId in room.members)),
    getHomeserverUrl: jest.fn(() => server),
    invite: jest.fn(async (roomId: string, peerId: string) => {
      assert(roomId in mockedRooms, ['unknown room', { roomId }]);
      const room = mockedRooms[roomId];
      assert(room.getMember(userId)?.membership === 'join', [
        'not member',
        room.getMember(userId)!,
      ]);
      assert(room.getMember(peerId)?.membership !== 'join', 'Peer is already in the room');
      room.members[peerId] = 'invite';
      for (const client of mockedClients) {
        const matrix = await firstValueFrom(client.deps.matrix$);
        if (!room.getMember(matrix.getUserId()!)) continue;
        matrix.emit('RoomMember.membership', { getSender: () => userId }, room.getMember(peerId));
      }
    }),
    leave: jest.fn(async (roomId: string) => {
      assert(roomId in mockedRooms, ['unknown room', { roomId }]);
      const room = mockedRooms[roomId];
      assert(room.getMember(userId), 'not member');
      room.members[userId] = 'leave';
      for (const client of mockedClients) {
        const matrix = await firstValueFrom(client.deps.matrix$);
        if (!room.getMember(matrix.getUserId()!)) continue;
        matrix.emit('RoomMember.membership', { getSender: () => userId }, room.getMember(userId));
      }
      matrix.emit('Room.myMembership', room, room.members[userId]);
    }),
    sendEvent: jest.fn(async (roomId: string, type: string, content: any) => {
      assert(address, 'matrix.sendEvent but client not started');
      if (stopped) return true;
      assert(roomId in mockedRooms, ['unknown room', { roomId }]);
      const room = mockedRooms[roomId];
      for (const client of mockedClients) {
        const matrix = await firstValueFrom(client.deps.matrix$);
        if (!room.getMember(matrix.getUserId()!)) continue;
        matrix.emit(
          'Room.timeline',
          {
            getType: jest.fn(() => type),
            getSender: jest.fn(() => userId),
            getContent: jest.fn(() => content),
            event: { type, sender: userId, content },
          },
          matrix.getRoom(roomId),
        );
      }
      return true;
    }),
    sendToDevice: jest.fn(
      async (type: string, contentMap: { [userId: string]: { [deviceID: string]: any } }) => {
        if (stopped) return true;
        for (const [partnerId, map] of Object.entries(contentMap)) {
          for (const client of mockedClients) {
            const matrix = await firstValueFrom(client.deps.matrix$);
            if (partnerId !== matrix.getUserId()) continue;
            for (const content of Object.values(map)) {
              matrix.emit('toDeviceEvent', {
                getType: jest.fn(() => type),
                getSender: jest.fn(() => userId),
                getContent: jest.fn(() => content),
                event: { type, sender: userId, content },
              });
            }
          }
        }
      },
    ),
    http: {
      opts: {},
      // mock request done by raiden/utils::getUserPresence
      authedRequest: jest.fn(async (_1: any, _method: string, url: string) => {
        const match = /\/([^\/]+)\/status/.exec(url);
        if (match) {
          const peerId = decodeURIComponent(match[1]);
          if (peerId in mockedMatrixUsers) {
            return {
              user_id: peerId,
              last_active_ago: 1,
              presence: mockedMatrixUsers[peerId].presence,
            };
          }
        }
      }),
    },
    turnServer: jest.fn(async () => ({
      uris: 'https://turn.raiden.test',
      ttl: 86400,
      username: 'user',
      password: 'password',
    })),
    store: {
      storeRoom: jest.fn(),
    },
    createFilter: jest.fn(async () => true),
  }) as unknown as jest.Mocked<MatrixClient>;
  return matrix;
}

jest.mock('matrix-js-sdk', () => ({
  ...jest.requireActual<any>('matrix-js-sdk'),
  createClient: jest.fn(mockedMatrixCreateClient),
}));

export interface MockedRaiden {
  address: Address;
  action$: Observable<RaidenAction>;
  state$: Observable<RaidenState>;
  store: Store<RaidenState, RaidenAction>;
  deps: MockRaidenEpicDeps;
  config: RaidenConfig;
  output: RaidenAction[];
  start: () => Promise<void>;
  started: boolean | undefined;
  stop: () => Promise<void>;
  synced: Promise<any>;
}

const mockedClients: MockedRaiden[] = [];
const registryAddress = makeAddress();
const serviceRegistryAddress = makeAddress();
const svtAddress = makeAddress();
const oneToNAddress = makeAddress();
const udcAddress = makeAddress();
const monitoringServiceAddress = makeAddress();
const secretRegistryAddress = makeAddress();
const pollingInterval = 10;

export const mockedClock = {
  initTime: Date.now(),
  clock: null as unknown as FakeTimers.InstalledClock,
};

beforeAll(() => {
  // eslint-disable-next-line import/no-named-as-default-member
  mockedClock.clock = FakeTimers.install({ now: 1, shouldAdvanceTime: true });

  process.on('unhandledRejection', (reason, p) => {
    // eslint-disable-next-line no-console
    console.error('Unhandled Rejection at: Promise', p, 'reason:', reason);
    // application specific logging, throwing an error, or other logic here
  });
});

afterAll(() => mockedClock.clock.uninstall());

/**
 * Create a mock of a Raiden client for epics
 *
 * @param wallet - Use this wallet instead of generating a random one
 * @param start - Automatically starts the client if set too true (default)
 * @param initialState - Initial state
 * @returns Mocked Raiden Epics params
 */
export async function makeRaiden(
  wallet?: Wallet,
  start = true,
  initialState?: RaidenState,
): Promise<MockedRaiden> {
  const network: Network = { name: 'testnet', chainId: 1337 };
  const logs: Log[] = [];
  const getLogs = jest.fn(async function (filter: {
    address?: string | string[];
    topics?: ((string | null) | (string | null)[])[];
    fromBlock?: number | string;
    toBlock?: number | string;
  }) {
    return logs.filter((log) => {
      if (filter.address) {
        const addrs = typeof filter.address === 'string' ? [filter.address] : filter.address;
        if (!addrs.includes(log.address)) return false;
      }
      if (
        filter.topics &&
        !filter.topics.every(
          (f, i) =>
            f == null ||
            f === log.topics[i] ||
            (Array.isArray(f) && f.some((f1) => f1 === log.topics[i])),
        )
      )
        return false;
      const fromBlock = BigNumber.from(filter.fromBlock ?? 0);
      const toBlock = BigNumber.from(filter.toBlock ?? MaxUint256);
      if (fromBlock.gt(log.blockNumber!)) return false;
      if (toBlock.lt(log.blockNumber!)) return false;
      return true;
    });
  });
  const extProvider: ExternalProvider = {
    isMetaMask: true,
    request: async ({ method, params }) => {
      switch (method) {
        case 'net_version':
        case 'eth_chainId':
          return network.chainId;
        case 'eth_blockNumber':
          return provider.blockNumber ?? 0;
        case 'eth_getLogs':
          return getLogs(params![0]);
        default:
          throw new Error(`provider.send called: "${method}" => ${JSON.stringify(params)}`);
      }
    },
  };
  const provider = new Web3Provider(extProvider) as jest.Mocked<Web3Provider>;
  provider.pollingInterval = pollingInterval;
  const signer = (wallet ?? makeWallet()).connect(provider);
  const address = signer.address as Address;
  const log = logging.getLogger(`raiden:${address}`);
  log.setLevel(logging.levels.INFO);

  Object.assign(provider, { _network: network });
  jest.spyOn(provider, 'on');
  jest.spyOn(provider, 'send');
  jest.spyOn(provider, 'poll').mockImplementation(async () => undefined);
  jest.spyOn(provider, 'removeListener');
  jest.spyOn(provider, 'listenerCount');
  jest.spyOn(provider, 'getNetwork');
  jest.spyOn(provider, 'detectNetwork');
  jest.spyOn(provider, 'resolveName').mockImplementation(async (addressOrName) => addressOrName);
  const seenSighashes = new Set<string>();
  jest
    .spyOn(provider, 'getCode')
    .mockImplementation(async () => '0x00' + [...seenSighashes].map((s) => `63${s.substring(2)}`));
  jest.spyOn(provider, 'getBlock').mockImplementation(
    async (n: string | number | Promise<string | number>) =>
      ({
        timestamp: Math.floor(
          (Date.now() - (provider.blockNumber - +(await n) + 1) * provider.pollingInterval) / 1000,
        ),
      } as any),
  );
  jest.spyOn(provider, 'getTransaction');
  jest.spyOn(provider, 'getGasPrice').mockResolvedValue(BigNumber.from(1e9));
  jest.spyOn(provider, 'getFeeData').mockResolvedValue({
    maxFeePerGas: BigNumber.from(1e9),
    maxPriorityFeePerGas: BigNumber.from(2.5e9),
    gasPrice: null,
  });
  jest.spyOn(provider, 'listAccounts').mockResolvedValue([address]);
  // See: https://github.com/cartant/rxjs-marbles/issues/11
  jest.spyOn(provider, 'getBlockNumber').mockImplementation(async () => provider.blockNumber);
  jest
    .spyOn(provider, 'getTransactionReceipt')
    .mockImplementation(
      async (txHash: string | Promise<string>) =>
        ({ status: 1, txHash: await txHash, confirmations: 6, blockNumber: undefined } as any),
    );
  // use provider.resetEventsBlock used to set current block number for provider
  jest.spyOn(provider, 'resetEventsBlock').mockImplementation((n: number) =>
    Object.assign(provider, {
      _lastBlockNumber: provider._fastBlockNumber ?? 6,
      _fastBlockNumber: n,
    }),
  );
  // mockEthersEventEmitter(provider);
  provider.on('block', (n: number) => provider.resetEventsBlock(n));

  const origEmit = provider.emit;
  jest.spyOn(provider, 'emit').mockImplementation((event: EventType, ...args: any[]) => {
    if (typeof event !== 'string' && !Array.isArray(event)) logs.push(args[0] as Log);
    return origEmit.call(provider, event, ...args);
  });
  jest
    .spyOn(provider, 'getLogs')
    .mockImplementation(
      async (filter: Filter | FilterByBlockHash | Promise<Filter | FilterByBlockHash>) =>
        getLogs(await filter),
    );
  provider.resetEventsBlock(99);

  const registryContract = TokenNetworkRegistry__factory.connect(
    registryAddress,
    signer,
  ) as MockedContract<TokenNetworkRegistry>;
  spyContract(registryContract, 'TokenNetworkRegistry', seenSighashes);
  registryContract.token_to_token_networks.mockImplementation(async () => makeAddress());
  registryContract.settle_timeout.mockResolvedValue(BigNumber.from(120));

  const getTokenNetworkContract = memoize((address: string): MockedContract<TokenNetwork> => {
    const tokenNetworkContract = TokenNetwork__factory.connect(
      address,
      signer,
    ) as MockedContract<TokenNetwork>;
    spyContract(tokenNetworkContract, `TokenNetwork[${address}]`, seenSighashes);
    tokenNetworkContract.getChannelParticipantInfo.mockResolvedValue([
      Zero,
      Zero,
      false,
      HashZero,
      Zero,
      HashZero,
      Zero,
    ]);
    tokenNetworkContract.openChannel.mockResolvedValue(
      makeTransaction(undefined, { to: address }),
    );
    tokenNetworkContract.setTotalDeposit.mockResolvedValue(
      makeTransaction(undefined, { to: address }),
    );
    tokenNetworkContract.setTotalWithdraw.mockResolvedValue(
      makeTransaction(undefined, { to: address }),
    );
    tokenNetworkContract.closeChannel.mockResolvedValue(
      makeTransaction(undefined, { to: address }),
    );
    tokenNetworkContract.updateNonClosingBalanceProof.mockResolvedValue(
      makeTransaction(undefined, { to: address }),
    );
    tokenNetworkContract.settleChannel.mockResolvedValue(
      makeTransaction(undefined, { to: address }),
    );
    tokenNetworkContract.unlock.mockResolvedValue(makeTransaction(undefined, { to: address }));
    tokenNetworkContract.cooperativeSettle.mockResolvedValue(
      makeTransaction(undefined, { to: address }),
    );
    return tokenNetworkContract;
  });

  const getTokenContract = memoize((address: string): MockedContract<HumanStandardToken> => {
    const tokenContract = HumanStandardToken__factory.connect(
      address,
      signer,
    ) as MockedContract<HumanStandardToken>;
    spyContract(tokenContract, `Token[${address}]`, seenSighashes);
    tokenContract.approve.mockResolvedValue(makeTransaction(undefined, { to: address }));
    tokenContract.allowance.mockResolvedValue(Zero);
    tokenContract.balanceOf.mockResolvedValue(parseEther('1000'));
    return tokenContract;
  });

  const serviceRegistryContract = ServiceRegistry__factory.connect(
    serviceRegistryAddress,
    signer,
  ) as MockedContract<ServiceRegistry>;
  spyContract(serviceRegistryContract, 'ServiceRegistry', seenSighashes);
  serviceRegistryContract.token.mockResolvedValue(svtAddress);
  serviceRegistryContract.urls.mockImplementation(async () => 'https://pfs.raiden.test');
  serviceRegistryContract.callStatic.service_valid_till.mockImplementation(async () =>
    BigNumber.from(Math.round(Date.now() / 1e3) + 86400),
  );

  const userDepositContract = UserDeposit__factory.connect(
    udcAddress,
    signer,
  ) as MockedContract<UserDeposit>;
  spyContract(userDepositContract, 'UserDeposit', seenSighashes);
  userDepositContract.token.mockResolvedValue(svtAddress);
  userDepositContract.one_to_n_address.mockResolvedValue(oneToNAddress);
  userDepositContract.balances.mockResolvedValue(DEFAULT_MS_REWARD);
  userDepositContract.total_deposit.mockResolvedValue(DEFAULT_MS_REWARD);
  userDepositContract.effectiveBalance.mockResolvedValue(DEFAULT_MS_REWARD);
  userDepositContract.withdraw_plans.mockResolvedValue(
    makeStruct(['amount', 'withdrawable_after'] as const, [Zero, Zero]),
  );
  userDepositContract.withdraw_timeout.mockResolvedValue(BigNumber.from(10));

  const secretRegistryContract = SecretRegistry__factory.connect(
    secretRegistryAddress,
    signer,
  ) as MockedContract<SecretRegistry>;

  spyContract(secretRegistryContract, 'SecretRegistry', seenSighashes);
  secretRegistryContract.registerSecret.mockImplementation(async (secret_) => {
    const secret = decode(Secret, secret_);
    const transactionHash = makeHash();
    providersEmit(
      {},
      makeLog({
        blockNumber: mockedClients[0].deps.provider.blockNumber + 1,
        transactionHash,
        filter: secretRegistryContract.filters.SecretRevealed(getSecrethash(secret), null),
        data: secret,
      }),
    );
    return makeTransaction(undefined, { from: address, hash: transactionHash, data: secret });
  });

  const monitoringServiceContract = MonitoringService__factory.connect(
    monitoringServiceAddress,
    signer,
  ) as MockedContract<MonitoringService>;

  spyContract(monitoringServiceContract, 'MonitoringService', seenSighashes);

  const contractsInfo: ContractsInfo = {
    TokenNetworkRegistry: {
      address: registryContract.address as Address,
      block_number: 50,
    },
    ServiceRegistry: {
      address: serviceRegistryContract.address as Address,
      block_number: 51,
    },
    UserDeposit: {
      address: userDepositContract.address as Address,
      block_number: 52,
    },
    SecretRegistry: {
      address: secretRegistryContract.address as Address,
      block_number: 52,
    },
    MonitoringService: {
      address: monitoringServiceContract.address as Address,
      block_number: 52,
    },
    OneToN: {
      address: oneToNAddress,
      block_number: 52,
    },
  };

  const defaultConfig = makeDefaultConfig(
    { network },
    {
      // matrixServerLookup: 'https://matrixLookup.raiden.test',
      matrixServer: 'https://matrix.raiden.test',
      pfsSafetyMargin: 1.1,
      additionalServices: ['pfs.raiden.test'],
      pollingInterval,
      httpTimeout: 300,
      revealTimeout: 50,
      confirmationBlocks: 5,
      logger: 'debug',
      caps: {
        [Capabilities.DELIVERY]: 0,
        [Capabilities.WEBRTC]: 0,
        [Capabilities.TO_DEVICE]: 1,
        [Capabilities.MEDIATE]: 1,
      },
    },
  );
  const latest$ = new ReplaySubject<Latest>(1);
  const config$ = latest$.pipe(pluckDistinct('config'));

  const dbName = [
    'raiden',
    getNetworkName(network),
    contractsInfo.TokenNetworkRegistry.address,
    address,
  ].join('_');
  const db = await migrateDatabase.call(RaidenPouchDB, dbName);

  if (!initialState)
    try {
      initialState = decode(RaidenState, await getRaidenState(db));
    } catch (e) {}
  if (!initialState) {
    initialState = makeInitialState({ network, address, contractsInfo }, { blockNumber: 1 });
    await putRaidenState(db, initialState);
  }

  const deps = {
    latest$,
    config$,
    matrix$: new AsyncSubject<MatrixClient>(),
    address,
    log,
    defaultConfig,
    network,
    contractsInfo,
    provider,
    signer,
    registryContract,
    getTokenNetworkContract,
    getTokenContract,
    serviceRegistryContract,
    userDepositContract,
    secretRegistryContract,
    monitoringServiceContract,
    db,
    init$: new ReplaySubject<Observable<any>>(),
    mediationFeeCalculator: standardCalculator,
<<<<<<< HEAD
    getBlockTimestamp: (block: number) =>
      config$.pipe(
        first(),
        map(({ httpTimeout }) => (httpTimeout / 2e3) * block),
      ),
=======
    getBlockTimestamp: (block: number) => of(Math.ceil(mockedClock.initTime / 1e3) + block),
>>>>>>> 527561f0
  };

  const epicMiddleware = createEpicMiddleware<
    RaidenAction,
    RaidenAction,
    RaidenState,
    RaidenEpicDeps
  >({ dependencies: deps });
  const output: RaidenAction[] = [];
  const store = createStore(
    raidenReducer,
    initialState as any,
    applyMiddleware(
      () => (next) => (action) => {
        // don't output before starting, so we can change state without side-effects
        if (raiden.started) {
          output.push(action);
          const now = Date.now();
          log.debug(`[${address}] action$ (@${now}):`, action);
        }
        return next(action);
      },
      epicMiddleware,
      createPersisterMiddleware(db),
    ),
  );

  const state$ = latest$.pipe(pluckDistinct('state'));
  const action$ = latest$.pipe(pluckDistinct('action'));
  const raiden: MockedRaiden = {
    address,
    state$,
    action$,
    store,
    deps,
    output,
    config: defaultConfig,
    start: async () => {
      if (raiden.started !== undefined) return;
      raiden.started = true;
      raiden.deps.config$
        .pipe(finalize(() => (raiden.started = false)))
        .subscribe((config) => (raiden.config = config));
      epicMiddleware.run(combineRaidenEpics());
      raiden.store.dispatch(raidenStarted());
      await raiden.synced;
    },
    started: undefined,
    stop: async () => {
      raiden.started = false;
      raiden.store.dispatch(raidenShutdown({ reason: ShutdownReason.STOP }));
      await lastValueFrom(raiden.deps.db.busy$, { defaultValue: undefined });
      raiden.deps.provider.removeAllListeners();
      const idx = mockedClients.indexOf(raiden);
      if (idx >= 0) mockedClients.splice(idx, 1);
      assert(!raiden.started, ['node did not stop', { address }]);
    },
    synced: lastValueFrom(deps.init$),
  };

  mockedClients.push(raiden);
  mockedCleanups.push(raiden.stop);

  if (start) {
    await raiden.start();
  }
  mockedClock.initTime = Date.now();
  return raiden;
}

/**
 * Create multiple mocked clients
 *
 * @param length - Number of clients to create
 * @param start - Automatically starts the client if set too true (default)
 * @returns Array of mocked clients
 */
export async function makeRaidens(length: number, start = true): Promise<MockedRaiden[]> {
  return Promise.all(Array.from({ length }, () => makeRaiden(undefined, start)));
}

/**
 * Emit an event to all currently mocked providers
 *
 * @param eventName - event name or filter
 * @param args - event args
 * @returns Promise which resolves when we detect these providers detected event
 */
export async function providersEmit(eventName: EventType, ...args: any[]): Promise<void> {
  const promise = Promise.all(
    mockedClients.map((r) => new Promise((resolve) => r.deps.provider.once(eventName, resolve))),
  );
  mockedClients.forEach((r) => r.deps.provider.emit(eventName, ...args));
  await mockedClock.clock.nextAsync(); // fromEthersEvent needs to debounce emits
  await promise;
}

/**
 * Emit blocks to all connected providers
 *
 * @param block - block number to be emitted, or else increment by one
 * @param passTime - Whether to pass time to keep it in sync with current block
 * @returns Promise resolved after all mockedClients fetch block
 */
export async function waitBlock(
  block = mockedClients[0].deps.provider.blockNumber + 1,
  passTime = true,
): Promise<void> {
  const promise = Promise.all(
    mockedClients
      .filter((r) => !!r.started)
      .map((r) =>
        firstValueFrom(r.deps.latest$.pipe(filter(({ state }) => state.blockNumber >= block!))),
      ),
  );
  if (passTime) {
    const blockTs = await firstValueFrom(mockedClients[0].deps.getBlockTimestamp(block));
    const sleepTs = blockTs * 1e3 > Date.now() ? blockTs * 1e3 - Date.now() : 1;
    mockedClock.clock.tick(sleepTs);
  }
  providersEmit('block', block);
  await promise;
}

/**
 * Asynchronously wait for some time
 *
 * @param ms - milliseconds to wait
 * @param emitBlocks - emit new blocks after passing time
 * @returns Promise to void
 */
export async function sleep(ms = 10, emitBlocks = true): Promise<void> {
  if (ms > 0) await mockedClock.clock.tickAsync(ms);
  else await mockedClock.clock.nextAsync();
  const block = Math.floor((Date.now() - mockedClock.initTime) / 1e3);
  if (emitBlocks && mockedClients.length && block !== mockedClients[0].deps.provider.blockNumber) {
    await waitBlock(block, false);
  }
}<|MERGE_RESOLUTION|>--- conflicted
+++ resolved
@@ -27,13 +27,8 @@
 import { applyMiddleware, createStore } from 'redux';
 import { createEpicMiddleware } from 'redux-observable';
 import type { Observable } from 'rxjs';
-<<<<<<< HEAD
-import { AsyncSubject, firstValueFrom, lastValueFrom, ReplaySubject } from 'rxjs';
-import { filter, finalize, first, map } from 'rxjs/operators';
-=======
 import { AsyncSubject, firstValueFrom, lastValueFrom, of, ReplaySubject } from 'rxjs';
 import { filter, finalize } from 'rxjs/operators';
->>>>>>> 527561f0
 
 import type { RaidenAction } from '@/actions';
 import { raidenShutdown, raidenStarted } from '@/actions';
@@ -956,15 +951,7 @@
     db,
     init$: new ReplaySubject<Observable<any>>(),
     mediationFeeCalculator: standardCalculator,
-<<<<<<< HEAD
-    getBlockTimestamp: (block: number) =>
-      config$.pipe(
-        first(),
-        map(({ httpTimeout }) => (httpTimeout / 2e3) * block),
-      ),
-=======
     getBlockTimestamp: (block: number) => of(Math.ceil(mockedClock.initTime / 1e3) + block),
->>>>>>> 527561f0
   };
 
   const epicMiddleware = createEpicMiddleware<
