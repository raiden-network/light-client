/* eslint-disable @typescript-eslint/no-explicit-any,@typescript-eslint/camelcase */
jest.mock('matrix-js-sdk');

import { createClient } from 'matrix-js-sdk';

import { patchVerifyMessage } from '../patches';
patchVerifyMessage();

<<<<<<< HEAD
import { BehaviorSubject, of, timer, EMPTY, Subject } from 'rxjs';
=======
import { BehaviorSubject, of, timer, EMPTY, Subject, Observable } from 'rxjs';
>>>>>>> 39b1456d
import { first, tap, takeUntil, toArray, delay } from 'rxjs/operators';
import { fakeSchedulers } from 'rxjs-marbles/jest';
import { getType } from 'typesafe-actions';
import { verifyMessage, BigNumber } from 'ethers/utils';

import { RaidenAction } from 'raiden-ts/actions';
import { raidenReducer } from 'raiden-ts/reducer';
import { RaidenState } from 'raiden-ts/state';
import { channelMonitored } from 'raiden-ts/channels/actions';
import {
  matrixRequestMonitorPresence,
  matrixPresenceUpdate,
  matrixRoom,
  matrixSetup,
  matrixRequestMonitorPresenceFailed,
  matrixRoomLeave,
} from 'raiden-ts/transport/actions';
import {
  messageSend,
  messageReceived,
  messageSent,
  messageGlobalSend,
} from 'raiden-ts/messages/actions';

import {
  initMatrixEpic,
  matrixMonitorChannelPresenceEpic,
  matrixShutdownEpic,
  matrixMonitorPresenceEpic,
  matrixPresenceUpdateEpic,
  matrixCreateRoomEpic,
  matrixInviteEpic,
  matrixHandleInvitesEpic,
  matrixLeaveExcessRoomsEpic,
  matrixLeaveUnknownRoomsEpic,
  matrixCleanLeftRoomsEpic,
  matrixMessageSendEpic,
  matrixMessageReceivedEpic,
  matrixMessageReceivedUpdateRoomEpic,
  deliveredEpic,
  matrixMessageGlobalSendEpic,
} from 'raiden-ts/transport/epics';
import { MessageType, Delivered } from 'raiden-ts/messages/types';
import { makeMessageId } from 'raiden-ts/transfers/utils';
import { encodeJsonMessage, signMessage } from 'raiden-ts/messages/utils';

import { epicFixtures } from '../fixtures';
import { raidenEpicDeps } from '../mocks';

describe('transport epic', () => {
  let depsMock: ReturnType<typeof raidenEpicDeps>,
    token: ReturnType<typeof epicFixtures>['token'],
    tokenNetwork: ReturnType<typeof epicFixtures>['tokenNetwork'],
    channelId: ReturnType<typeof epicFixtures>['channelId'],
    partner: ReturnType<typeof epicFixtures>['partner'],
    state: ReturnType<typeof epicFixtures>['state'],
    matrixServer: ReturnType<typeof epicFixtures>['matrixServer'],
    partnerRoomId: ReturnType<typeof epicFixtures>['partnerRoomId'],
    partnerUserId: ReturnType<typeof epicFixtures>['partnerUserId'],
    partnerSigner: ReturnType<typeof epicFixtures>['partnerSigner'],
    matrix: ReturnType<typeof epicFixtures>['matrix'],
    userId: ReturnType<typeof epicFixtures>['userId'],
    accessToken: ReturnType<typeof epicFixtures>['accessToken'],
    deviceId: ReturnType<typeof epicFixtures>['deviceId'],
    displayName: ReturnType<typeof epicFixtures>['displayName'],
    processed: ReturnType<typeof epicFixtures>['processed'];

<<<<<<< HEAD
=======
  const fetch = jest.fn(async () => ({
    ok: true,
    status: 200,
    text: jest.fn(async () => `- ${matrixServer}`),
  }));
  Object.assign(global, { fetch });

>>>>>>> 39b1456d
  beforeEach(() => {
    depsMock = raidenEpicDeps();
    ({
      token,
      tokenNetwork,
      channelId,
      partner,
      state,
      matrixServer,
      partnerRoomId,
      partnerUserId,
      partnerSigner,
      matrix,
      userId,
      accessToken,
      deviceId,
      displayName,
      processed,
    } = epicFixtures(depsMock));
    depsMock.matrix$.next(matrix);
    depsMock.matrix$.complete();
<<<<<<< HEAD
=======

    (createClient as jest.Mock).mockReturnValue(matrix);
>>>>>>> 39b1456d
  });

  afterEach(() => {
    jest.clearAllMocks();
  });

  describe('initMatrixEpic', () => {
    test('matrix stored setup', async () => {
      const action$ = EMPTY as Observable<RaidenAction>,
        state$ = of(
          raidenReducer(
            state,
            matrixSetup({
              server: matrixServer,
              setup: {
                userId,
                accessToken,
                deviceId,
                displayName,
              },
            }),
          ),
        );

      await expect(initMatrixEpic(action$, state$, depsMock).toPromise()).resolves.toEqual({
        type: getType(matrixSetup),
        payload: {
          server: matrixServer,
          setup: {
            userId,
            accessToken: expect.any(String),
            deviceId: expect.any(String),
            displayName: expect.any(String),
          },
        },
      });
      // ensure if stored setup works, servers list don't need to be fetched
      expect(fetch).not.toHaveBeenCalled();
    });

    test('matrix server config set without stored setup', async () => {
      const action$ = EMPTY as Observable<RaidenAction>,
        state$ = of(state);

      // set config
      depsMock.config$.next({ ...state.config, matrixServer });

      await expect(initMatrixEpic(action$, state$, depsMock).toPromise()).resolves.toEqual({
        type: getType(matrixSetup),
        payload: {
          server: matrixServer,
          setup: {
            userId,
            accessToken: expect.any(String),
            deviceId: expect.any(String),
            displayName: expect.any(String),
          },
        },
      });
      expect(fetch).not.toHaveBeenCalled();
    });

    test('matrix server config set same as stored setup', async () => {
      const action$ = EMPTY as Observable<RaidenAction>,
        state$ = of(
          raidenReducer(
            state,
            matrixSetup({
              server: matrixServer,
              setup: {
                userId,
                accessToken,
                deviceId,
                displayName,
              },
            }),
          ),
        );

      // set config
      depsMock.config$.next({ ...state.config, matrixServer });

      await expect(initMatrixEpic(action$, state$, depsMock).toPromise()).resolves.toEqual({
        type: getType(matrixSetup),
        payload: {
          server: matrixServer,
          setup: {
            userId,
            accessToken: expect.any(String),
            deviceId: expect.any(String),
            displayName: expect.any(String),
          },
        },
      });
      expect(fetch).not.toHaveBeenCalled();
    });

    test('matrix fetch servers list', async () => {
      const action$ = EMPTY as Observable<RaidenAction>,
        state$ = of(state);
      await expect(initMatrixEpic(action$, state$, depsMock).toPromise()).resolves.toEqual({
        type: getType(matrixSetup),
        payload: {
          server: `https://${matrixServer}`,
          setup: {
            userId,
            accessToken: expect.any(String),
            deviceId: expect.any(String),
            displayName: expect.any(String),
          },
        },
      });
      expect(fetch).toHaveBeenCalledTimes(2); // list + rtt
    });

    test('matrix throws if can not fetch servers list', async () => {
      expect.assertions(2);
      const action$ = EMPTY as Observable<RaidenAction>,
        state$ = of(
          raidenReducer(
            state,
            matrixSetup({
              server: '///', // invalid server name, should suppress and try servers list
              setup: {
                userId,
                accessToken,
                deviceId,
                displayName,
              },
            }),
          ),
        );
      fetch.mockResolvedValueOnce({
        ok: false,
        status: 404,
        text: jest.fn(async () => ''),
      });
      await expect(initMatrixEpic(action$, state$, depsMock).toPromise()).rejects.toThrow(
        'Could not fetch server list',
      );
      expect(fetch).toHaveBeenCalledTimes(1);
    });

    test('matrix throws if can not contact any server from list', async () => {
      expect.assertions(2);
      const action$ = EMPTY as Observable<RaidenAction>,
        state$ = of(state);
      // mock*Once is a stack. this 'fetch' will be for the servers list
      fetch.mockResolvedValueOnce({
        ok: true,
        status: 200,
        text: jest.fn(async () => `- ${matrixServer}`),
      });
      // and this one for matrixRTT. 404 will reject it
      fetch.mockResolvedValueOnce({
        ok: false,
        status: 404,
        text: jest.fn(async () => ''),
      });
      await expect(initMatrixEpic(action$, state$, depsMock).toPromise()).rejects.toThrow(
        'Could not contact any matrix servers',
      );
      expect(fetch).toHaveBeenCalledTimes(2);
    });
  });

  describe('matrixMonitorChannelPresenceEpic', () => {
    test('channelMonitored triggers matrixRequestMonitorPresence', async () => {
      const action$ = of<RaidenAction>(
        channelMonitored({ id: channelId }, { tokenNetwork, partner }),
      );
      const promise = matrixMonitorChannelPresenceEpic(action$).toPromise();
      await expect(promise).resolves.toEqual(
        matrixRequestMonitorPresence(undefined, { address: partner }),
      );
    });
  });

  describe('matrixShutdownEpic', () => {
    test('stopClient called on action$ completion', async () => {
      expect.assertions(3);
      expect(matrix.stopClient).not.toHaveBeenCalled();
      await expect(
        matrixShutdownEpic(EMPTY, EMPTY, depsMock).toPromise(),
      ).resolves.toBeUndefined();
      expect(matrix.stopClient).toHaveBeenCalledTimes(1);
    });
  });

  describe('matrixMonitorPresenceEpic', () => {
    test('fails when users does not have displayName', async () => {
      expect.assertions(1);
      const action$ = of(matrixRequestMonitorPresence(undefined, { address: partner })).pipe(
          delay(0),
        ),
        state$ = of(state);

      matrix.searchUserDirectory.mockImplementationOnce(async () => ({
        limited: false,
        results: [{ user_id: partnerUserId }],
      }));

      await expect(
        matrixMonitorPresenceEpic(action$, state$, depsMock).toPromise(),
      ).resolves.toMatchObject({
        type: getType(matrixRequestMonitorPresenceFailed),
        payload: expect.any(Error),
        error: true,
        meta: { address: partner },
      });
    });

    test('fails when users does not have valid addresses', async () => {
      expect.assertions(1);
      const action$ = of(matrixRequestMonitorPresence(undefined, { address: partner })).pipe(
          delay(0),
        ),
        state$ = of(state);

      matrix.searchUserDirectory.mockImplementationOnce(async () => ({
        limited: false,
        results: [{ user_id: `@invalidUser:${matrixServer}`, display_name: 'display_name' }],
      }));

      await expect(
        matrixMonitorPresenceEpic(action$, state$, depsMock).toPromise(),
      ).resolves.toMatchObject({
        type: getType(matrixRequestMonitorPresenceFailed),
        payload: expect.any(Error),
        error: true,
        meta: { address: partner },
      });
    });

    test('fails when users does not have presence or unknown address', async () => {
      expect.assertions(1);
      const action$ = of(matrixRequestMonitorPresence(undefined, { address: partner })).pipe(
          delay(0),
        ),
        state$ = of(state);

      (verifyMessage as jest.Mock).mockReturnValueOnce(token);
      matrix.searchUserDirectory.mockImplementationOnce(async () => ({
        limited: false,
        results: [{ user_id: partnerUserId, display_name: 'display_name' }],
      }));

      await expect(
        matrixMonitorPresenceEpic(action$, state$, depsMock).toPromise(),
      ).resolves.toMatchObject({
        type: getType(matrixRequestMonitorPresenceFailed),
        payload: expect.any(Error),
        error: true,
        meta: { address: partner },
      });
    });

    test('fails when verifyMessage throws', async () => {
      expect.assertions(1);
      const action$ = of(matrixRequestMonitorPresence(undefined, { address: partner })).pipe(
          delay(0),
        ),
        state$ = of(state);
      matrix.searchUserDirectory.mockImplementationOnce(async () => ({
        limited: false,
        results: [{ user_id: partnerUserId, display_name: 'display_name' }],
      }));
      (verifyMessage as jest.Mock).mockImplementationOnce(() => {
        throw new Error('invalid signature');
      });

      await expect(
        matrixMonitorPresenceEpic(action$, state$, depsMock).toPromise(),
      ).resolves.toMatchObject({
        type: getType(matrixRequestMonitorPresenceFailed),
        payload: expect.any(Error),
        error: true,
        meta: { address: partner },
      });
    });

    test('success with previously monitored user', async () => {
      expect.assertions(1);
      const presence = matrixPresenceUpdate(
          { userId: partnerUserId, available: false },
          { address: partner },
        ),
        action$ = new Subject<RaidenAction>(),
        state$ = of(state);

      const promise = matrixMonitorPresenceEpic(action$, state$, depsMock).toPromise();

      action$.next(presence);
      setTimeout(() => {
        action$.next(matrixRequestMonitorPresence(undefined, { address: partner }));
        action$.complete();
      }, 5);

      await expect(promise).resolves.toBe(presence);
    });

    test('success with searchUserDirectory and getUserPresence', async () => {
      expect.assertions(1);
      const action$ = of(matrixRequestMonitorPresence(undefined, { address: partner })).pipe(
          delay(0),
        ),
        state$ = of(state);
      await expect(
        matrixMonitorPresenceEpic(action$, state$, depsMock).toPromise(),
      ).resolves.toMatchObject({
        type: getType(matrixPresenceUpdate),
        payload: { userId: partnerUserId, available: true, ts: expect.any(Number) },
        meta: { address: partner },
      });
    });

    test('success even if some getUserPresence fails', async () => {
      expect.assertions(1);
      const action$ = of(matrixRequestMonitorPresence(undefined, { address: partner })).pipe(
          delay(0),
        ),
        state$ = of(state);

      matrix.searchUserDirectory.mockImplementationOnce(async () => ({
        limited: false,
        results: [
          { user_id: `@${partner.toLowerCase()}.2:${matrixServer}`, display_name: '2' },
          { user_id: partnerUserId, display_name: '1' },
        ],
      }));
      matrix._http.authedRequest.mockRejectedValueOnce(new Error('Could not fetch presence'));

      await expect(
        matrixMonitorPresenceEpic(action$, state$, depsMock).toPromise(),
      ).resolves.toMatchObject({
        type: getType(matrixPresenceUpdate),
        payload: { userId: partnerUserId, available: true, ts: expect.any(Number) },
        meta: { address: partner },
      });
    });
  });

  describe('matrixPresenceUpdateEpic', () => {
    test('success presence update', async () => {
      expect.assertions(1);
      const action$ = of(
          matrixRequestMonitorPresence(undefined, { address: partner }),
          matrixPresenceUpdate(
            { userId: partnerUserId, available: true, ts: 123 },
            { address: partner },
          ),
        ),
        state$ = of(state);

      const promise = matrixPresenceUpdateEpic(action$, state$, depsMock)
        .pipe(first())
        .toPromise();

      matrix.emit('event', {
        getType: () => 'm.presence',
        getSender: () => partnerUserId,
      });

      await expect(promise).resolves.toMatchObject({
        type: getType(matrixPresenceUpdate),
        payload: { userId: partnerUserId, available: false, ts: expect.any(Number) },
        meta: { address: partner },
      });
    });

    test('update without changing availability does not emit', async () => {
      expect.assertions(1);
      const action$ = of(
          matrixRequestMonitorPresence(undefined, { address: partner }),
          matrixPresenceUpdate(
            { userId: partnerUserId, available: true, ts: 123 },
            { address: partner },
          ),
        ),
        state$ = of(state);

      matrix.getUser.mockImplementationOnce(userId => ({ userId, presence: 'unavailable' }));

      const promise = matrixPresenceUpdateEpic(action$, state$, depsMock)
        .pipe(takeUntil(timer(50)))
        .toPromise();

      matrix.emit('event', {
        getType: () => 'm.presence',
        getSender: () => partnerUserId,
      });

      await expect(promise).resolves.toBeUndefined();
    });

    test('cached displayName but invalid signature', async () => {
      expect.assertions(1);
      const action$ = of(
          matrixRequestMonitorPresence(undefined, { address: partner }),
          matrixPresenceUpdate(
            { userId: partnerUserId, available: true, ts: 123 },
            { address: partner },
          ),
        ),
        state$ = of(state);

      matrix.getUser.mockImplementationOnce(userId => ({
        userId,
        presence: 'offline',
        displayName: `partner_display_name`,
      }));
      (verifyMessage as jest.Mock).mockReturnValueOnce(token);

      const promise = matrixPresenceUpdateEpic(action$, state$, depsMock)
        .pipe(takeUntil(timer(50)))
        .toPromise();

      matrix.emit('event', {
        getType: () => 'm.presence',
        getSender: () => partnerUserId,
      });

      await expect(promise).resolves.toBeUndefined();
    });

    test('getProfileInfo error', async () => {
      expect.assertions(1);
      const action$ = of(
          matrixRequestMonitorPresence(undefined, { address: partner }),
          matrixPresenceUpdate(
            { userId: partnerUserId, available: true, ts: 123 },
            { address: partner },
          ),
        ),
        state$ = of(state);

      matrix.getProfileInfo.mockRejectedValueOnce(new Error('could not get user profile'));

      const promise = matrixPresenceUpdateEpic(action$, state$, depsMock)
        .pipe(takeUntil(timer(50)))
        .toPromise();

      matrix.emit('event', {
        getType: () => 'm.presence',
        getSender: () => partnerUserId,
      });

      await expect(promise).resolves.toBeUndefined();
    });
  });

  describe('matrixCreateRoomEpic', () => {
    test('success: concurrent messages create single room', async () => {
      expect.assertions(2);
      const action$ = of(
          messageSend({ message: 'message1' }, { address: partner }),
          messageSend({ message: 'message2' }, { address: partner }),
          messageSend({ message: 'message3' }, { address: partner }),
          messageSend({ message: 'message4' }, { address: partner }),
          messageSend({ message: 'message5' }, { address: partner }),
          matrixPresenceUpdate(
            { userId: partnerUserId, available: true, ts: 123 },
            { address: partner },
          ),
        ),
        state$ = new BehaviorSubject(state);

      const promise = matrixCreateRoomEpic(action$, state$, depsMock)
        .pipe(
          // update state with action, to ensure serial handling knows about already created room
          tap(action => state$.next(raidenReducer(state, action))),
          takeUntil(timer(50)),
        )
        .toPromise();

      await expect(promise).resolves.toMatchObject({
        type: getType(matrixRoom),
        payload: { roomId: expect.stringMatching(new RegExp(`^!.*:${matrixServer}$`)) },
        meta: { address: partner },
      });
      // ensure multiple concurrent messages only create a single room
      expect(matrix.createRoom).toHaveBeenCalledTimes(1);
    });
  });

  describe('matrixInviteEpic', () => {
    test('do not invite if there is no room for user', async () => {
      expect.assertions(2);
      const action$ = of(
          matrixPresenceUpdate(
            { userId: partnerUserId, available: true, ts: 123 },
            { address: partner },
          ),
        ),
        state$ = of(state);

      const promise = matrixInviteEpic(action$, state$, depsMock).toPromise();

      await expect(promise).resolves.toBeUndefined();
      expect(matrix.invite).not.toHaveBeenCalled();
    });

    test('invite if there is room for user', () => {
      expect.assertions(2);
      const action$ = of(
          matrixPresenceUpdate(
            { userId: partnerUserId, available: true, ts: 123 },
            { address: partner },
          ),
        ),
        roomId = partnerRoomId,
        state$ = of(raidenReducer(state, matrixRoom({ roomId }, { address: partner })));

      matrix.invite.mockResolvedValueOnce(true);
      // partner joins when they're invited the second time
      matrix.invite.mockImplementationOnce(async () => {
        matrix.emit(
          'RoomMember.membership',
          {},
          { roomId, userId: partnerUserId, membership: 'join' },
        );
        return true;
      });

      // epic needs to wait for the room to become available
      matrix.getRoom.mockReturnValueOnce(null);

      const sub = matrixInviteEpic(action$, state$, depsMock).subscribe();

      matrix.emit('Room', { roomId, getMember: jest.fn(() => ({ membership: 'leave' })) });
      matrix.emit(
        'RoomMember.membership',
        {},
        { roomId, userId: partnerUserId, membership: 'leave' },
      );

      expect(matrix.invite).toHaveBeenCalledTimes(2);
      expect(matrix.invite).toHaveBeenCalledWith(roomId, partnerUserId);

      sub.unsubscribe();
    });
  });

  describe('matrixHandleInvitesEpic', () => {
    test('accept & join from previous presence', async () => {
      expect.assertions(3);
      const action$ = of(
          matrixPresenceUpdate(
            { userId: partnerUserId, available: true, ts: 123 },
            { address: partner },
          ),
        ),
        state$ = of(state),
        roomId = partnerRoomId;

      const promise = matrixHandleInvitesEpic(action$, state$, depsMock)
        .pipe(first())
        .toPromise();

      matrix.emit(
        'RoomMember.membership',
        { getSender: () => partnerUserId },
        { roomId, userId, membership: 'invite' },
      );

      await expect(promise).resolves.toMatchObject({
        type: getType(matrixRoom),
        payload: { roomId },
        meta: { address: partner },
      });
      expect(matrix.joinRoom).toHaveBeenCalledTimes(1);
      expect(matrix.joinRoom).toHaveBeenCalledWith(
        roomId,
        expect.objectContaining({ syncRoom: true }),
      );
    });

    test('accept & join from late presence', async () => {
      expect.assertions(3);
      const action$ = new Subject<RaidenAction>(),
        state$ = of(state),
        roomId = partnerRoomId;

      const promise = matrixHandleInvitesEpic(action$, state$, depsMock)
        .pipe(first())
        .toPromise();

      matrix.emit(
        'RoomMember.membership',
        { getSender: () => partnerUserId },
        { roomId, userId, membership: 'invite' },
      );

      action$.next(
        matrixPresenceUpdate({ userId: partnerUserId, available: true }, { address: partner }),
      );

      await expect(promise).resolves.toMatchObject({
        type: getType(matrixRoom),
        payload: { roomId },
        meta: { address: partner },
      });
      expect(matrix.joinRoom).toHaveBeenCalledTimes(1);
      expect(matrix.joinRoom).toHaveBeenCalledWith(
        roomId,
        expect.objectContaining({ syncRoom: true }),
      );
    });

    test('do not accept invites from non-monitored peers', async () => {
      expect.assertions(2);
      const action$ = of<RaidenAction>(),
        state$ = of(state),
        roomId = partnerRoomId;

      const promise = matrixHandleInvitesEpic(action$, state$, depsMock)
        .pipe(
          first(),
          takeUntil(timer(100)),
        )
        .toPromise();

      matrix.emit(
        'RoomMember.membership',
        { getSender: () => partnerUserId },
        { roomId, userId, membership: 'invite' },
      );

      await expect(promise).resolves.toBeUndefined();
      expect(matrix.joinRoom).not.toHaveBeenCalled();
    });
  });

  describe('matrixLeaveExcessRoomsEpic', () => {
    test('leave rooms behind threshold', async () => {
      expect.assertions(3);
      const roomId = partnerRoomId,
        action = matrixRoom(
          { roomId: `!frontRoomId_for_partner:${matrixServer}` },
          { address: partner },
        ),
        action$ = of(action),
        state$ = of(
          [
            matrixRoom({ roomId }, { address: partner }),
            matrixRoom({ roomId: `!roomId2:${matrixServer}` }, { address: partner }),
            matrixRoom({ roomId: `!roomId3:${matrixServer}` }, { address: partner }),
            action,
          ].reduce(raidenReducer, state),
        );

      const promise = matrixLeaveExcessRoomsEpic(action$, state$, depsMock).toPromise();

      await expect(promise).resolves.toMatchObject({
        type: getType(matrixRoomLeave),
        payload: { roomId },
        meta: { address: partner },
      });
      expect(matrix.leave).toHaveBeenCalledTimes(1);
      expect(matrix.leave).toHaveBeenCalledWith(roomId);
    });
  });

  describe('matrixLeaveUnknownRoomsEpic', () => {
    beforeEach(() => jest.useFakeTimers());

    test(
      'leave unknown rooms',
      fakeSchedulers(advance => {
        expect.assertions(3);
        const roomId = `!unknownRoomId:${matrixServer}`,
          state$ = of(state);

        const sub = matrixLeaveUnknownRoomsEpic(EMPTY, state$, depsMock).subscribe();

        matrix.emit('Room', { roomId });

        advance(1e3);

        // we should wait a little before leaving rooms
        expect(matrix.leave).not.toHaveBeenCalled();

        advance(200e3);

        expect(matrix.leave).toHaveBeenCalledTimes(1);
        expect(matrix.leave).toHaveBeenCalledWith(roomId);

        sub.unsubscribe();
      }),
    );

    test(
      'do not leave discovery room',
      fakeSchedulers(advance => {
        expect.assertions(2);

        const roomId = `!discoveryRoomId:${matrixServer}`,
          state$ = of(state),
          name = `#raiden_${depsMock.network.name}_discovery:${matrixServer}`;

        matrix.getRoom.mockReturnValueOnce({
          roomId,
          name,
          getMember: jest.fn(),
          getJoinedMembers: jest.fn(() => []),
          getCanonicalAlias: jest.fn(() => name),
          getAliases: jest.fn(() => []),
        });

        const sub = matrixLeaveUnknownRoomsEpic(EMPTY, state$, depsMock).subscribe();

        matrix.emit('Room', { roomId });

        advance(1e3);

        // we should wait a little before leaving rooms
        expect(matrix.leave).not.toHaveBeenCalled();

        advance(200e3);

        // even after some time, discovery room isn't left
        expect(matrix.leave).not.toHaveBeenCalled();

        sub.unsubscribe();
      }),
    );

    test(
      'do not leave peers rooms',
      fakeSchedulers(advance => {
        expect.assertions(2);

        const roomId = partnerRoomId,
          state$ = of(raidenReducer(state, matrixRoom({ roomId }, { address: partner })));

        const sub = matrixLeaveUnknownRoomsEpic(EMPTY, state$, depsMock).subscribe();

        matrix.emit('Room', { roomId });

        advance(1e3);

        // we should wait a little before leaving rooms
        expect(matrix.leave).not.toHaveBeenCalled();

        advance(200e3);

        // even after some time, partner's room isn't left
        expect(matrix.leave).not.toHaveBeenCalled();

        sub.unsubscribe();
      }),
    );
  });

  describe('matrixCleanLeftRoomsEpic', () => {
    test('clean left rooms', async () => {
      expect.assertions(1);

      const roomId = partnerRoomId,
        state$ = of(raidenReducer(state, matrixRoom({ roomId }, { address: partner })));

      const promise = matrixCleanLeftRoomsEpic(EMPTY, state$, depsMock)
        .pipe(first())
        .toPromise();

      matrix.emit('Room.myMembership', { roomId }, 'leave');

      await expect(promise).resolves.toMatchObject({
        type: getType(matrixRoomLeave),
        payload: { roomId },
        meta: { address: partner },
      });
    });
  });

  describe('matrixMessageSendEpic', () => {
    test('send: all needed objects in place', async () => {
      expect.assertions(3);

      const roomId = partnerRoomId,
        message = processed,
        signed = await signMessage(depsMock.signer, message),
        action$ = of(
          matrixPresenceUpdate({ userId: partnerUserId, available: true }, { address: partner }),
          messageSend({ message: signed }, { address: partner }),
        ),
        state$ = of(raidenReducer(state, matrixRoom({ roomId }, { address: partner })));

      matrix.getRoom.mockReturnValueOnce({
        roomId,
        name: roomId,
        getMember: jest.fn(userId => ({
          roomId,
          userId,
          name: userId,
          membership: 'join',
          user: null,
        })),
        getJoinedMembers: jest.fn(() => []),
        getCanonicalAlias: jest.fn(() => roomId),
        getAliases: jest.fn(() => []),
      });

      expect(matrixMessageSendEpic(action$, state$, depsMock).toPromise()).resolves.toMatchObject(
        messageSent({ message: signed }, { address: partner }),
      );
      expect(matrix.sendEvent).toHaveBeenCalledTimes(1);
      expect(matrix.sendEvent).toHaveBeenCalledWith(
        roomId,
        'm.room.message',
        expect.objectContaining({ body: expect.stringMatching('"Processed"'), msgtype: 'm.text' }),
        expect.anything(),
      );
    });

    test('send: Room appears late, user joins late', async () => {
      expect.assertions(3);

      const roomId = partnerRoomId,
        message = 'test message',
        action$ = of(
          matrixPresenceUpdate({ userId: partnerUserId, available: true }, { address: partner }),
          messageSend({ message }, { address: partner }),
        ),
        state$ = of(raidenReducer(state, matrixRoom({ roomId }, { address: partner })));

      matrix.getRoom.mockReturnValueOnce(null);

      const sub = matrixMessageSendEpic(action$, state$, depsMock).subscribe();

      expect(matrix.sendEvent).not.toHaveBeenCalled();

      // a wild Room appears
      matrix.emit('Room', {
        roomId,
        name: roomId,
        getMember: jest.fn(),
        getJoinedMembers: jest.fn(),
        getCanonicalAlias: jest.fn(() => roomId),
        getAliases: jest.fn(() => []),
      });

      // user joins later
      matrix.emit(
        'RoomMember.membership',
        {},
        { roomId, userId: partnerUserId, name: partnerUserId, membership: 'join' },
      );

      expect(matrix.sendEvent).toHaveBeenCalledTimes(1);
      expect(matrix.sendEvent).toHaveBeenCalledWith(
        roomId,
        'm.room.message',
        expect.objectContaining({ body: message, msgtype: 'm.text' }),
        expect.anything(),
      );

      sub.unsubscribe();
    });
  });

  describe('matrixMessageReceivedEpic', () => {
    let state$: BehaviorSubject<RaidenState>;

    beforeEach(() => {
      state$ = new BehaviorSubject<RaidenState>(
        [
          matrixSetup({
            server: matrixServer,
            setup: { userId, deviceId, accessToken, displayName },
          }),
        ].reduce(raidenReducer, state),
      );
    });

    test('receive: success on late presence and late room', async () => {
      expect.assertions(1);

      const roomId = partnerRoomId,
        message = 'test message',
        action$ = new Subject<RaidenAction>();

      const promise = matrixMessageReceivedEpic(action$, state$, depsMock)
        .pipe(first())
        .toPromise();

      matrix.emit(
        'Room.timeline',
        {
          getType: () => 'm.room.message',
          getSender: () => partnerUserId,
          event: {
            content: { msgtype: 'm.text', body: message },
            origin_server_ts: 123,
          },
        },
        { roomId, getCanonicalAlias: jest.fn(), getAliases: jest.fn(() => []) },
      );

      // actions sees presence update for partner only later
      action$.next(
        matrixPresenceUpdate({ userId: partnerUserId, available: true }, { address: partner }),
      );
      // state includes room for partner only later
      state$.next(
        [matrixRoom({ roomId }, { address: partner })].reduce(raidenReducer, state$.value),
      );

      // then it resolves
      await expect(promise).resolves.toMatchObject({
        type: getType(messageReceived),
        payload: {
          text: message,
          ts: expect.any(Number),
          userId: partnerUserId,
          roomId,
        },
        meta: { address: partner },
      });
    });

    test('receive: decode signed message', async () => {
      expect.assertions(1);

      const roomId = partnerRoomId,
        signed = await signMessage(partnerSigner, processed),
        message = encodeJsonMessage(signed),
        action$ = of(
          matrixPresenceUpdate({ userId: partnerUserId, available: true }, { address: partner }),
        );
      state$.next(
        [matrixRoom({ roomId }, { address: partner })].reduce(raidenReducer, state$.value),
      );

      const promise = matrixMessageReceivedEpic(action$, state$, depsMock)
        .pipe(first())
        .toPromise();

      matrix.emit(
        'Room.timeline',
        {
          getType: () => 'm.room.message',
          getSender: () => partnerUserId,
          event: {
            content: { msgtype: 'm.text', body: message },
            origin_server_ts: 123,
          },
        },
        { roomId, getCanonicalAlias: jest.fn(), getAliases: jest.fn(() => []) },
      );

      // then it resolves
      await expect(promise).resolves.toMatchObject({
        type: getType(messageReceived),
        payload: {
          text: message,
          message: {
            type: MessageType.PROCESSED,
            message_identifier: expect.any(BigNumber),
            signature: expect.any(String),
          },
          ts: expect.any(Number),
          userId: partnerUserId,
          roomId,
        },
        meta: { address: partner },
      });
    });

    test("receive: messages from wrong sender aren't decoded", async () => {
      expect.assertions(1);

      const roomId = partnerRoomId,
        // signed by ourselves
        signed = await signMessage(depsMock.signer, processed),
        message = encodeJsonMessage(signed),
        action$ = of(
          matrixPresenceUpdate({ userId: partnerUserId, available: true }, { address: partner }),
        );
      state$.next(
        [matrixRoom({ roomId }, { address: partner })].reduce(raidenReducer, state$.value),
      );

      const promise = matrixMessageReceivedEpic(action$, state$, depsMock)
        .pipe(first())
        .toPromise();

      matrix.emit(
        'Room.timeline',
        {
          getType: () => 'm.room.message',
          getSender: () => partnerUserId,
          event: {
            content: { msgtype: 'm.text', body: message },
            origin_server_ts: 123,
          },
        },
        { roomId, getCanonicalAlias: jest.fn(), getAliases: jest.fn(() => []) },
      );

      // then it resolves
      await expect(promise).resolves.toMatchObject({
        type: getType(messageReceived),
        payload: {
          text: message,
          message: undefined,
          ts: expect.any(Number),
          userId: partnerUserId,
          roomId,
        },
        meta: { address: partner },
      });
    });
  });

  describe('matrixMessageReceivedUpdateRoomEpic', () => {
    test('messageReceived on second room emits matrixRoom', async () => {
      expect.assertions(1);

      const roomId = partnerRoomId,
        action$ = of(
          messageReceived(
            { text: 'test message', ts: 123, userId: partnerUserId, roomId },
            { address: partner },
          ),
        ),
        state$ = of(
          [
            matrixRoom({ roomId }, { address: partner }),
            // newRoom becomes first 'choice', roomId goes second
            matrixRoom({ roomId: `!newRoomId_for_partner:${matrixServer}` }, { address: partner }),
          ].reduce(raidenReducer, state),
        );

      await expect(
        matrixMessageReceivedUpdateRoomEpic(action$, state$).toPromise(),
      ).resolves.toEqual(matrixRoom({ roomId }, { address: partner }));
    });
  });

  test('deliveredEpic', async () => {
    expect.assertions(5);

    const roomId = partnerRoomId,
      message = await signMessage(partnerSigner, processed),
      text = encodeJsonMessage(message),
      action = messageReceived(
        { text, message, ts: 123, userId: partnerUserId, roomId },
        { address: partner },
      ),
      other: Delivered = {
        type: MessageType.DELIVERED,
        delivered_message_identifier: makeMessageId(),
      },
      otherSigned = await signMessage(partnerSigner, other),
      otherText = encodeJsonMessage(otherSigned),
      otherAction = messageReceived(
        { text: otherText, message: otherSigned, ts: 456, userId: partnerUserId, roomId },
        { address: partner },
      ),
      // twice messageReceived
      action$ = of(action, action, otherAction);

    const signerSpy = jest.spyOn(depsMock.signer, 'signMessage');

    const output = await deliveredEpic(action$, EMPTY, depsMock)
      .pipe(toArray())
      .toPromise();

    expect(output).toHaveLength(2);
    expect(output[0]).toEqual(
      messageSend(
        {
          message: {
            type: MessageType.DELIVERED,
            delivered_message_identifier: message.message_identifier,
            signature: expect.any(String),
          },
        },
        action.meta,
      ),
    );
    expect(output[1].payload.message).toBe(output[0].payload.message);

    // second signature should have been cached
    expect(signerSpy).toHaveBeenCalledTimes(1);
    signerSpy.mockRestore();

    // if you pass something different than the accepted messages, no Delivered is replied
    await expect(
      deliveredEpic(of(otherAction), EMPTY, depsMock).toPromise(),
    ).resolves.toBeUndefined();
  });

  test('matrixMessageGlobalSendEpic', async () => {
    expect.assertions(5);

    const message = await signMessage(partnerSigner, processed),
      text = encodeJsonMessage(message),
      state$ = of(
        [
          matrixSetup({
            server: matrixServer,
            setup: { userId, deviceId, accessToken, displayName },
          }),
        ].reduce(raidenReducer, state),
      );

    await expect(
      matrixMessageGlobalSendEpic(
        of(messageGlobalSend({ message }, { roomName: 'unknown_global_room' })),
        state$,
        depsMock,
      ).toPromise(),
    ).resolves.toBeUndefined();

    expect(matrix.sendEvent).toHaveBeenCalledTimes(0);

    await expect(
      matrixMessageGlobalSendEpic(
        of(messageGlobalSend({ message }, { roomName: depsMock.config$.value.discoveryRoom! })),
        state$,
        depsMock,
      ).toPromise(),
    ).resolves.toBeUndefined();

    expect(matrix.sendEvent).toHaveBeenCalledTimes(1);
    expect(matrix.sendEvent).toHaveBeenCalledWith(
      expect.any(String),
      'm.room.message',
      expect.objectContaining({ body: text, msgtype: 'm.text' }),
      expect.anything(),
    );
  });
});<|MERGE_RESOLUTION|>--- conflicted
+++ resolved
@@ -6,11 +6,7 @@
 import { patchVerifyMessage } from '../patches';
 patchVerifyMessage();
 
-<<<<<<< HEAD
-import { BehaviorSubject, of, timer, EMPTY, Subject } from 'rxjs';
-=======
 import { BehaviorSubject, of, timer, EMPTY, Subject, Observable } from 'rxjs';
->>>>>>> 39b1456d
 import { first, tap, takeUntil, toArray, delay } from 'rxjs/operators';
 import { fakeSchedulers } from 'rxjs-marbles/jest';
 import { getType } from 'typesafe-actions';
@@ -78,8 +74,6 @@
     displayName: ReturnType<typeof epicFixtures>['displayName'],
     processed: ReturnType<typeof epicFixtures>['processed'];
 
-<<<<<<< HEAD
-=======
   const fetch = jest.fn(async () => ({
     ok: true,
     status: 200,
@@ -87,7 +81,6 @@
   }));
   Object.assign(global, { fetch });
 
->>>>>>> 39b1456d
   beforeEach(() => {
     depsMock = raidenEpicDeps();
     ({
@@ -109,11 +102,8 @@
     } = epicFixtures(depsMock));
     depsMock.matrix$.next(matrix);
     depsMock.matrix$.complete();
-<<<<<<< HEAD
-=======
 
     (createClient as jest.Mock).mockReturnValue(matrix);
->>>>>>> 39b1456d
   });
 
   afterEach(() => {
