/* eslint-disable @typescript-eslint/camelcase */
import { timer } from 'rxjs';
import { first, filter, takeUntil } from 'rxjs/operators';
import { Zero } from 'ethers/constants';
import { parseEther, parseUnits, bigNumberify, BigNumber, keccak256, Network } from 'ethers/utils';
import { get } from 'lodash';

import { TestProvider } from './provider';
import { MockStorage, MockMatrixRequestFn } from './mocks';

import { request } from 'matrix-js-sdk';

import 'raiden-ts/polyfills';
import { Raiden } from 'raiden-ts/raiden';
import { ShutdownReason } from 'raiden-ts/constants';
import { makeInitialState, RaidenState } from 'raiden-ts/state';
import { raidenShutdown, ConfirmableActions } from 'raiden-ts/actions';
import { newBlock, tokenMonitored } from 'raiden-ts/channels/actions';
import { ChannelState } from 'raiden-ts/channels/state';
import { Storage, Secret, Address } from 'raiden-ts/utils/types';
import { isActionOf } from 'raiden-ts/utils/actions';
import { ContractsInfo } from 'raiden-ts/types';
import { PartialRaidenConfig } from 'raiden-ts/config';
import { RaidenSentTransfer, RaidenSentTransferStatus } from 'raiden-ts/transfers/state';
import { makeSecret, getSecrethash } from 'raiden-ts/transfers/utils';
import { matrixSetup } from 'raiden-ts/transport/actions';
import { losslessStringify } from 'raiden-ts/utils/data';
import { ServiceRegistryFactory } from 'raiden-ts/contracts/ServiceRegistryFactory';
<<<<<<< HEAD
import { timer } from 'rxjs';
import { ErrorCodes } from 'raiden-ts/utils/error';
=======
>>>>>>> 41069c3f

describe('Raiden', () => {
  const provider = new TestProvider();
  let accounts: string[],
    contractsInfo: ContractsInfo,
    snapId: number | undefined,
    raiden: Raiden,
    storage: jest.Mocked<Storage>,
    token: string,
    tokenNetwork: string,
    partner: string,
    network: Network,
    // eslint-disable-next-line @typescript-eslint/no-explicit-any
    pfsInfoResponse: any,
    pfsAddress: string,
    pfsUrl: string;
  const config: PartialRaidenConfig = {
    settleTimeout: 20,
    revealTimeout: 5,
    confirmationBlocks: 2,
  };

  let httpBackend: MockMatrixRequestFn;
  const matrixServer = 'matrix.raiden.test';

  async function createRaiden(
    account: number | string,
    stateOrStorage?: RaidenState | Storage,
    subkey?: true,
  ): Promise<Raiden> {
    const raiden = await Raiden.create(
      // we need to create a new test provider, to avoid sharing provider instances,
      // but with same underlying ganache instance
      new TestProvider(provider._web3Provider),
      account,
      stateOrStorage,
      contractsInfo,
      config,
      subkey,
    );
    raiden.action$
      .pipe(
        filter(isActionOf(ConfirmableActions)),
        filter(a => a.payload.confirmed === undefined),
      )
      .subscribe(a =>
        provider.mineUntil(a.payload.txBlock + raiden.config.confirmationBlocks + 1),
      );
    return raiden;
  }

  const fetch = jest.fn(async () => ({
    ok: true,
    status: 200,
    // eslint-disable-next-line @typescript-eslint/no-explicit-any
    json: jest.fn(async () => ({} as any)),
    text: jest.fn(async () => `- ${matrixServer}`),
  }));
  Object.assign(global, { fetch });

  beforeAll(async () => {
    jest.setTimeout(60e3);

    contractsInfo = await provider.deployRegistry();
    ({ token, tokenNetwork } = await provider.deployTokenNetwork(contractsInfo));
    accounts = await provider.listAccounts();
    partner = accounts[1];
    network = await provider.getNetwork();

    const serviceRegistryContract = ServiceRegistryFactory.connect(
        contractsInfo.ServiceRegistry.address,
        provider,
      ),
      events = await provider.getLogs({
        ...serviceRegistryContract.filters.RegisteredService(null, null, null, null),
        fromBlock: 0,
        toBlock: 'latest',
      }),
      parsed = serviceRegistryContract.interface.parseLog(events[0]);
    pfsAddress = parsed.values[0] as string;
    pfsUrl = await serviceRegistryContract.functions.urls(pfsAddress);

    pfsInfoResponse = {
      message: 'pfs message',
      network_info: {
        chain_id: network.chainId,
        token_network_registry_address: contractsInfo.TokenNetworkRegistry.address,
      },
      operator: 'pfs operator',
      payment_address: pfsAddress,
      price_info: 2,
      version: '0.4.1',
    };
  });

  beforeEach(async () => {
    if (snapId !== undefined) await provider.revert(snapId);
    snapId = await provider.snapshot();
    await provider.getBlockNumber();
    storage = new MockStorage();

    // setup matrix mock http backend
    httpBackend = new MockMatrixRequestFn(matrixServer);
    request(httpBackend.requestFn.bind(httpBackend));

    raiden = await createRaiden(0, storage);
    raiden.start();
  });

  afterEach(() => {
    raiden.stop();
    httpBackend.stop();
  });

  test('create from other params and RaidenState', async () => {
    expect.assertions(13);

    const raiden0State = await raiden.state$.pipe(first()).toPromise();
    raiden.stop();

    // state & storage object
    await expect(
      Raiden.create(
        provider,
        0,
        { storage, state: { ...raiden0State, blockNumber: raiden0State.blockNumber - 2 } },
        contractsInfo,
        config,
      ),
    ).rejects.toThrow(/Can't replace.* with older/i);

    await expect(
      Raiden.create(
        provider,
        0,
        { storage, state: { ...raiden0State, blockNumber: raiden0State.blockNumber + 2 } },
        contractsInfo,
        config,
      ),
    ).resolves.toBeInstanceOf(Raiden);

    await expect(
      Raiden.create(provider, 0, { storage }, contractsInfo, config),
    ).resolves.toBeInstanceOf(Raiden);

    // token address not found as an account in provider
    await expect(Raiden.create(provider, token, storage, contractsInfo, config)).rejects.toThrow(
      /Account.*not found in provider/i,
    );

    // neither account index, address nor private key
    await expect(
      Raiden.create(provider, '0x1234', storage, contractsInfo, config),
    ).rejects.toThrow(/account must be either.*address or private key/i);

    // from hex-encoded private key, initial unknown state (decodable) but invalid address inside
    await expect(
      Raiden.create(
        provider,
        '0xaaaaaaaaaaaaaaaaaaaaaaaaaaaaaaaaaaaaaaaaaaaaaaaaaaaaaaaaaaaaaaaa',
        JSON.stringify(
          makeInitialState({ network, contractsInfo, address: token as Address }, { config }),
        ),
        contractsInfo,
      ),
    ).rejects.toThrow(/Mismatch between provided account and loaded state/i);

    await expect(
      Raiden.create(
        provider,
        1,
        JSON.stringify(
          makeInitialState(
            {
              network,
              contractsInfo: {
                // eslint-disable-next-line @typescript-eslint/camelcase
                TokenNetworkRegistry: { address: token as Address, block_number: 0 },
                // eslint-disable-next-line @typescript-eslint/camelcase
                ServiceRegistry: { address: partner as Address, block_number: 1 },
                // eslint-disable-next-line @typescript-eslint/camelcase
                UserDeposit: { address: partner as Address, block_number: 2 },
              },
              address: accounts[1] as Address,
            },
            { config },
          ),
        ),
        contractsInfo,
      ),
    ).rejects.toThrow(/Mismatch between network or registry address and loaded state/i);

    // success when using address of account on provider and initial state
    const raiden1 = await Raiden.create(
      provider,
      accounts[1],
      makeInitialState({ network, contractsInfo, address: accounts[1] as Address }, { config }),
      contractsInfo,
      config,
    );
    expect(raiden1).toBeInstanceOf(Raiden);

    // test Raiden.started, not yet started
    expect(raiden1.started).toBeUndefined();
    raiden1.start();
    expect(raiden1.started).toBe(true);
    raiden1.stop();
    expect(raiden1.started).toBe(false);

    // success when creating using subkey
    const raiden2 = await Raiden.create(provider, 0, storage, contractsInfo, config, true);
    expect(raiden2).toBeInstanceOf(Raiden);
    expect(raiden2.mainAddress).toBe(accounts[0]);
  });

  test('address', () => {
    expect(raiden.address).toBe(accounts[0]);
  });

  test('network', async () => {
    expect.assertions(1);
    expect(raiden.network).toEqual(await provider.getNetwork());
  });

  test('getBlockNumber', async () => {
    expect.assertions(1);
    await expect(raiden.getBlockNumber()).resolves.toBeGreaterThanOrEqual(
      contractsInfo.TokenNetworkRegistry.block_number,
    );
  });

  test('config', async () => {
    expect.assertions(3);
    expect(raiden.config).toMatchObject({
      discoveryRoom: 'raiden_1338_discovery',
      pfsRoom: 'raiden_1338_path_finding',
      settleTimeout: 20,
      revealTimeout: 5,
    });
    expect(raiden.config.pfs).toBeUndefined();
    raiden.updateConfig({ revealTimeout: 8 });
    expect(raiden.config).toMatchObject({
      revealTimeout: 8,
    });
  });

  test('getBalance', async () => {
    expect.assertions(1);
    await expect(raiden.getBalance()).resolves.toEqual(parseEther('5'));
  });

  test('getTokenBalance', async () => {
    expect.assertions(1);
    await expect(raiden.getTokenBalance(token)).resolves.toEqual(parseUnits('1000', 18));
  });

  test('getTokenInfo', async () => {
    expect.assertions(1);
    await expect(raiden.getTokenInfo(token)).resolves.toEqual({
      totalSupply: expect.any(BigNumber),
      decimals: 18,
      name: 'TestToken1',
      symbol: 'TK1',
    });
  });

  test('getTokenList', async () => {
    expect.assertions(1);
    await expect(raiden.getTokenList()).resolves.toEqual([token]);
  });

  describe('getUDCCapacity', () => {
    test('no balance', async () => {
      expect.assertions(1);
      await expect(raiden.getUDCCapacity()).resolves.toEqual(Zero);
    });

    test('mint and deposit', async () => {
      expect.assertions(1);
      await raiden.mint(await raiden.userDepositTokenAddress(), 10);
      await raiden.depositToUDC(10);
      await expect(raiden.getUDCCapacity()).resolves.toEqual(bigNumberify(10));
    });
  });

  test('monitorToken', async () => {
    expect.assertions(2);
    await expect(raiden.monitorToken(token)).resolves.toBe(tokenNetwork);
    await expect(raiden.monitorToken(tokenNetwork)).rejects.toThrow('Unknown');
  });

  describe('openChannel', () => {
    test('tx fail', async () => {
      expect.assertions(1);
      // settleTimeout < min
      await expect(
        raiden.openChannel(token, partner, { settleTimeout: config.settleTimeout! - 1 }),
      ).rejects.toThrow();
    });

    test('success with default settleTimeout=20', async () => {
      expect.assertions(2);
      await expect(raiden.openChannel(token, partner)).resolves.toMatch(/^0x/);
      await expect(raiden.channels$.pipe(first()).toPromise()).resolves.toMatchObject({
        [token]: {
          [partner]: {
            token,
            tokenNetwork,
            partner,
            state: ChannelState.open,
            ownDeposit: Zero,
            partnerDeposit: Zero,
            settleTimeout: 20,
            balance: Zero,
          },
        },
      });
    });
  });

  describe('depositChannel', () => {
    beforeEach(async () => {
      await raiden.openChannel(token, partner);
    });

    test('unknown token network', async () => {
      expect.assertions(1);
      // token=partner
      await expect(
        raiden.depositChannel(partner, partner, parseUnits('100', 18)),
      ).rejects.toThrow();
    });

    test('tx fail', async () => {
      expect.assertions(1);
      // deposit bigger than balance (1k tokens)
      await expect(
        raiden.depositChannel(token, partner, parseUnits('2000', 18)),
      ).rejects.toThrow();
    });

    test('success', async () => {
      expect.assertions(3);
      await expect(raiden.depositChannel(token, partner, 100)).resolves.toMatch(/^0x/);
      await expect(raiden.depositChannel(token, partner, 200)).resolves.toMatch(/^0x/);
      await expect(raiden.channels$.pipe(first()).toPromise()).resolves.toMatchObject({
        [token]: {
          [partner]: {
            token,
            tokenNetwork,
            partner,
            state: ChannelState.open,
            ownDeposit: bigNumberify(300),
            balance: Zero,
            capacity: bigNumberify(300),
          },
        },
      });
    });
  });

  describe('raiden can fetch past events', () => {
    let raiden1: Raiden;

    beforeEach(async () => {
      await raiden.openChannel(token, partner);
      await raiden.depositChannel(token, partner, 200);
      raiden1 = await createRaiden(partner, undefined);
      raiden1.start();
    });

    afterEach(() => {
      raiden1.stop();
    });

    test('partner instance fetches events fired before instantiation', async () => {
      await expect(
        raiden1.channels$
          .pipe(
            filter(
              channels => get(channels, [token, raiden.address, 'state']) === ChannelState.open,
            ),
            filter(channels => !!get(channels, [token, raiden.address, 'partnerDeposit'])),
            filter(channels => get(channels, [token, raiden.address, 'partnerDeposit']).gt(0)),
            first(),
          )
          .toPromise(), // resolves on first emitted value which passes all filters above
      ).resolves.toMatchObject({
        [token]: {
          [raiden.address]: {
            state: ChannelState.open,
            ownDeposit: Zero,
            partnerDeposit: bigNumberify(200),
          },
        },
      });
    });

    test('raiden instance fetches new events which happened while it was offline', async () => {
      expect.assertions(7);

      // wait for raiden1 to pick up main tokenNetwork channel
      await expect(
        raiden1.state$
          .pipe(first(state => !!get(state.channels, [tokenNetwork, raiden.address])))
          .toPromise(),
      ).resolves.toMatchObject({
        tokens: {
          [token]: tokenNetwork,
        },
        channels: {
          [tokenNetwork]: { [raiden.address]: { state: ChannelState.open } },
        },
      });

      let raidenState: RaidenState | undefined;
      raiden.state$.subscribe(state => (raidenState = state));
      raiden.stop();
      expect(raidenState!.tokens).toEqual({ [token]: tokenNetwork });
      // expect & save block when raiden was stopped
      expect(raidenState).toMatchObject({ blockNumber: expect.any(Number) });

      // edge case 1: ChannelClosed event happens right after raiden is stopped
      const closeBlock = (
        await provider.getTransactionReceipt(await raiden1.closeChannel(token, raiden.address))
      ).blockNumber!;
      await provider.mine();

      // deploy new token network while raiden is offline (raiden1/partner isn't)
      const { token: newToken, tokenNetwork: newTokenNetwork } = await provider.deployTokenNetwork(
        contractsInfo,
      );
      await provider.mine();

      // open a new channel from partner to main instance on the new tokenNetwork
      // edge case 2: ChannelOpened at exact block when raiden is restarted
      const restartBlock = (
        await provider.getTransactionReceipt(await raiden1.openChannel(newToken, raiden.address))
      ).blockNumber!;

      raidenState = undefined;
      raiden = await createRaiden(0, storage);
      raiden.state$.subscribe(state => (raidenState = state));
      raiden.start();

      // ensure after hot boot, state is rehydrated and contains (only) previous token
      expect(raidenState).toBeDefined();
      expect(raidenState!.tokens).toEqual({ [token]: tokenNetwork });

      // newToken isn't of interest, needs to be explicitly monitored
      raiden.monitorToken(newToken);

      // wait token & channel on it to be fetched, even if it happened while we were offline
      await expect(
        raiden.state$
          .pipe(
            filter(state => state.tokens[newToken] === newTokenNetwork),
            first(state => !!get(state.channels, [newTokenNetwork, partner])),
          )
          .toPromise(),
      ).resolves.toMatchObject({
        tokens: {
          [token]: tokenNetwork,
          [newToken]: newTokenNetwork,
        },
        channels: {
          // test edge case 1: channel closed at stop block is picked up correctly
          [tokenNetwork]: {
            [partner]: { state: ChannelState.closed, closeBlock },
          },
          // test edge case 2: channel opened at restart block is picked up correctly
          [newTokenNetwork]: { [partner]: { state: ChannelState.open, openBlock: restartBlock } },
        },
      });
      // test sync state$ subscribe
      expect(get(raidenState!.channels, [newTokenNetwork, partner])).toBeDefined();
    });
  });

  describe('closeChannel', () => {
    beforeEach(async () => {
      await raiden.openChannel(token, partner);
      await raiden.depositChannel(token, partner, 200);
    });

    test('unknown token network', async () => {
      expect.assertions(1);
      // token=partner
      await expect(raiden.closeChannel(partner, partner)).rejects.toThrow();
    });

    test('no channel with address', async () => {
      expect.assertions(1);
      // there's no channel with partner=token
      await expect(raiden.closeChannel(token, token)).rejects.toThrow();
    });

    test('success', async () => {
      expect.assertions(2);
      await expect(raiden.closeChannel(token, partner)).resolves.toMatch(/^0x/);
      await expect(raiden.channels$.pipe(first()).toPromise()).resolves.toMatchObject({
        [token]: {
          [partner]: {
            token,
            tokenNetwork,
            partner,
            state: ChannelState.closed,
            closeBlock: expect.any(Number),
          },
        },
      });
    });
  });

  describe('settleChannel', () => {
    beforeEach(async () => {
      await raiden.openChannel(token, partner);
      await provider.mine();
      await raiden.closeChannel(token, partner);
    });

    test('unknown token network', async () => {
      expect.assertions(1);
      // token=partner
      await expect(raiden.settleChannel(partner, partner)).rejects.toThrow();
    });

    test('no channel with address', async () => {
      expect.assertions(1);
      // there's no channel with partner=token
      await expect(raiden.settleChannel(token, token)).rejects.toThrow();
    });

    test('channel not settleable yet', async () => {
      expect.assertions(1);
      // there's no channel with partner=token
      await expect(raiden.settleChannel(token, partner)).rejects.toThrow();
    });

    test('success', async () => {
      expect.assertions(3);
      await provider.mine(config.settleTimeout! + 1);
      await expect(
        raiden.channels$
          .pipe(first(c => c[token]?.[partner]?.state === ChannelState.settleable))
          .toPromise(),
      ).resolves.toMatchObject({
        [token]: {
          [partner]: {
            token,
            tokenNetwork,
            partner,
            state: ChannelState.settleable,
            closeBlock: expect.any(Number),
          },
        },
      });
      await expect(raiden.settleChannel(token, partner)).resolves.toMatch(/^0x/);
      await expect(raiden.channels$.pipe(first()).toPromise()).resolves.toEqual({
        [token]: {},
      });
    }, 90e3);
  });

  describe('events$', () => {
    test('stop shutdown', async () => {
      const promise = raiden.events$.toPromise();
      raiden.stop();
      await expect(promise).resolves.toMatchObject({
        type: raidenShutdown.type,
        payload: { reason: ShutdownReason.STOP },
      });
    });

    test('newBlock', async () => {
      expect.assertions(1);
      console.warn(
        'RAIDEN NEW BLOCK',
        raiden.address,
        await raiden.getBlockNumber(),
        provider.blockNumber,
      );
      const promise = raiden.events$.pipe(first(newBlock.is)).toPromise();
      provider.mine(10);
      await expect(promise).resolves.toEqual(newBlock({ blockNumber: expect.any(Number) }));
    });

    test('tokenMonitored', async () => {
      expect.assertions(4);

      const promise = raiden.events$
        .pipe(first(value => tokenMonitored.is(value) && !!value.payload.fromBlock))
        .toPromise();

      // deploy a new token & tokenNetwork
      const { token, tokenNetwork } = await provider.deployTokenNetwork(contractsInfo);

      // despite deployed, new token network isn't picked as it isn't of interest
      await expect(
        raiden.state$
          .pipe(
            filter(state => !!state.tokens?.[token]),
            takeUntil(timer(10)),
          )
          .toPromise(),
      ).resolves.toBeUndefined();

      // promise should only resolve after we explicitly monitor this token
      await expect(raiden.monitorToken(token)).resolves.toBe(tokenNetwork);

      await expect(promise).resolves.toEqual(
        tokenMonitored({
          fromBlock: expect.any(Number),
          token: token as Address,
          tokenNetwork: tokenNetwork as Address,
        }),
      );

      // while partner is not yet initialized, open a channel with them
      await raiden.openChannel(token, partner);

      const raiden1 = await createRaiden(partner, undefined);

      const promise1 = raiden1.events$
        .pipe(first(value => tokenMonitored.is(value) && !!value.payload.fromBlock))
        .toPromise();

      raiden1.start();

      // promise1, contrary to promise, should resolve at initialization, upon first scan
      // detects tokenNetwork as being of interest for having a channel with parner
      await expect(promise1).resolves.toEqual(
        tokenMonitored({
          fromBlock: expect.any(Number),
          token: token as Address,
          tokenNetwork: tokenNetwork as Address,
        }),
      );

      raiden1.stop();
    });
  });

  describe('matrix', () => {
    test('getAvailability', async () => {
      expect.assertions(3);

      await expect(raiden.getAvailability(partner)).rejects.toThrow(
        'Could not find any user with valid signature for',
      );

      // success when using address of account on provider and initial state
      const raiden1 = await createRaiden(
        accounts[2],
        makeInitialState({ network, contractsInfo, address: accounts[2] as Address }, { config }),
      );
      expect(raiden1).toBeInstanceOf(Raiden);
      raiden1.start();

      // await raiden1 client matrix initialization
      await raiden1.action$.pipe(filter(isActionOf(matrixSetup)), first()).toPromise();

      await expect(raiden.getAvailability(accounts[2])).resolves.toMatchObject({
        userId: `@${accounts[2].toLowerCase()}:${matrixServer}`,
        available: true,
        ts: expect.any(Number),
      });

      raiden1.stop();
    });
  });

  describe('transfer', () => {
    beforeEach(async () => {
      await raiden.openChannel(token, partner);
      await raiden.depositChannel(token, partner, 200);
    });

    test('invalid target', async () => {
      expect.assertions(1);
      await expect(raiden.transfer(token, '0xnotAnAddress', 23)).rejects.toThrowError(
        /Invalid.*address\b/i,
      );
    });

    test('unknown token network', async () => {
      expect.assertions(1);
      await expect(raiden.transfer(partner, partner, 23)).rejects.toThrowError(/Unknown token/i);
    });

    test('invalid amount', async () => {
      expect.assertions(1);
      await expect(raiden.transfer(token, partner, -1)).rejects.toThrowError(
        /Invalid value.*UInt/i,
      );
    });

    test("secret and secrethash doesn't match", async () => {
      expect.assertions(1);
      const secret = makeSecret(),
        secrethash = getSecrethash(keccak256('0xdeadbeef') as Secret);
      await expect(
        raiden.transfer(token, partner, 23, { secret, secrethash }),
      ).rejects.toThrowError(/secrethash.*hash.*secret/i);
    });

    test('invalid provided secret', async () => {
      expect.assertions(1);
      await expect(
        raiden.transfer(token, partner, 23, { secret: 'not a valid secret' }),
      ).rejects.toThrowError(/Invalid.*secret\b/i);
    });

    test('invalid provided secrethash', async () => {
      expect.assertions(1);
      await expect(
        raiden.transfer(token, partner, 23, { secrethash: '0xdeadbeef' }),
      ).rejects.toThrowError(/Invalid.*secrethash\b/i);
    });

    test('invalid provided paymentId', async () => {
      expect.assertions(1);
      await expect(raiden.transfer(token, partner, 23, { paymentId: -1 })).rejects.toThrowError(
        /Invalid value.*UInt/i,
      );
    });

    test('invalid provided metadata/route', async () => {
      expect.assertions(1);
      await expect(
        raiden.transfer(token, partner, 23, {
          paths: [{ path: ['0xnotAnAddress'], fee: 0 }],
        }),
      ).rejects.toThrowError(/Invalid value.*Address/i);
    });

    test('target not available', async () => {
      expect.assertions(1);
      await expect(raiden.transfer(token, partner, 21)).rejects.toThrowError(
        ErrorCodes.PFS_TARGET_OFFLINE,
      );
    });

    describe('partner online', () => {
      // partner's client instance
      let raiden1: Raiden;

      beforeEach(async () => {
        raiden1 = await createRaiden(
          partner,
          makeInitialState({ network, contractsInfo, address: partner as Address }, { config }),
        );
        raiden1.start();

        // await raiden1 client matrix initialization
        await raiden1.action$.pipe(filter(isActionOf(matrixSetup)), first()).toPromise();
        await raiden1.state$
          .pipe(
            first(
              state => state.channels[tokenNetwork]?.[raiden.address]?.state === ChannelState.open,
            ),
          )
          .toPromise();

        await expect(raiden.getAvailability(partner)).resolves.toMatchObject({
          userId: `@${partner.toLowerCase()}:${matrixServer}`,
          available: true,
          ts: expect.any(Number),
        });
        await new Promise(resolve => setTimeout(resolve, 100));
      });

      afterEach(() => raiden1.stop());

      test('fail: direct channel without enough capacity, pfs disabled', async () => {
        expect.assertions(2);
        raiden.updateConfig({ pfs: null });
        await expect(raiden.transfer(token, partner, 201)).rejects.toThrowError(
          /no direct route/i,
        );
      });

      test('success: direct route', async () => {
        expect.assertions(4);

        const transfers: { [h: string]: RaidenSentTransfer } = {};
        raiden.transfers$.subscribe(t => (transfers[t.secrethash] = t));

        const secrethash = await raiden.transfer(token, partner, 23);
        expect(secrethash).toMatch(/^0x[0-9a-fA-F]{64}$/);

        expect(secrethash in transfers).toBe(true);
        expect(transfers[secrethash].status).toBe(RaidenSentTransferStatus.pending);
      });

      test('success: auto pfs route', async () => {
        expect.assertions(7);

        const target = accounts[2],
          raiden2 = await createRaiden(
            target,
            makeInitialState({ network, contractsInfo, address: target as Address }, { config }),
          ),
          matrix2Promise = raiden2.action$
            .pipe(filter(isActionOf(matrixSetup)), first())
            .toPromise();

        raiden2.start();
        // await raiden2 client matrix initialization
        await matrix2Promise;

        await expect(raiden.getAvailability(target)).resolves.toMatchObject({
          userId: `@${target.toLowerCase()}:${matrixServer}`,
          available: true,
          ts: expect.any(Number),
        });
        await new Promise(resolve => setTimeout(resolve, 100));

        // auto pfs mode
        raiden.updateConfig({ pfs: undefined });

        fetch.mockResolvedValueOnce({
          ok: true,
          status: 200,
          json: jest.fn(async () => pfsInfoResponse),
          text: jest.fn(async () => losslessStringify(pfsInfoResponse)),
        });

        fetch.mockResolvedValueOnce({
          ok: true,
          status: 404,
          json: jest.fn(async () => {
            /* error */
          }),
          text: jest.fn(async () => losslessStringify({})),
        });

        const result = {
          result: [
            // first returned route is invalid and should be filtered
            // eslint-disable-next-line @typescript-eslint/camelcase
            { path: [tokenNetwork, target], estimated_fee: 0 },
            // eslint-disable-next-line @typescript-eslint/camelcase
            { path: [partner, target], estimated_fee: 0 },
          ],
          // eslint-disable-next-line @typescript-eslint/camelcase
          feedback_token: '0xfeedback',
        };
        fetch.mockResolvedValueOnce({
          ok: true,
          status: 200,
          json: jest.fn(async () => result),
          text: jest.fn(async () => losslessStringify(result)),
        });

        const transfers: { [h: string]: RaidenSentTransfer } = {};
        raiden.transfers$.subscribe(t => (transfers[t.secrethash] = t));

        const secrethash = await raiden.transfer(token, target, 23);
        expect(secrethash).toMatch(/^0x[0-9a-fA-F]{64}$/);

        expect(secrethash in transfers).toBe(true);
        expect(transfers[secrethash].status).toBe(RaidenSentTransferStatus.pending);

        // transfer metadata contains the actual used routes (removing invalid ones)
        expect(transfers[secrethash].metadata).toEqual({
          routes: [{ route: [partner, target] }],
        });

        expect(fetch).toHaveBeenCalledWith(
          expect.stringMatching(new RegExp(`^${pfsUrl}/.*/${tokenNetwork}/paths$`)),
          expect.objectContaining({ method: 'POST' }),
        );

        raiden2.stop();
      });
    });
  });

  describe('findPFS', () => {
    test('fail config.pfs disabled', async () => {
      expect.assertions(1);

      raiden.updateConfig({ pfs: null }); // disabled pfs
      await expect(raiden.findPFS()).rejects.toThrowError('PFS disabled in config');
    });

    test('success: config.pfs set', async () => {
      expect.assertions(1);

      // pfsInfo
      fetch.mockResolvedValueOnce({
        ok: true,
        status: 200,
        json: jest.fn(async () => pfsInfoResponse),
        text: jest.fn(async () => losslessStringify(pfsInfoResponse)),
      });

      raiden.updateConfig({ pfs: pfsUrl }); // pfs set
      await expect(raiden.findPFS()).resolves.toEqual([
        {
          address: pfsAddress,
          url: pfsUrl,
          rtt: expect.any(Number),
          price: expect.any(BigNumber),
          token: expect.any(String),
        },
      ]);
    });

    test('success: auto', async () => {
      expect.assertions(1);

      // pfsInfo
      fetch.mockResolvedValueOnce({
        ok: true,
        status: 200,
        json: jest.fn(async () => pfsInfoResponse),
        text: jest.fn(async () => losslessStringify(pfsInfoResponse)),
      });

      raiden.updateConfig({ pfs: undefined });
      await expect(raiden.findPFS()).resolves.toEqual([
        {
          address: pfsAddress,
          url: pfsUrl,
          rtt: expect.any(Number),
          price: expect.any(BigNumber),
          token: expect.any(String),
        },
      ]);
    });
  });

  describe('findRoutes', () => {
    let raiden1: Raiden, raiden2: Raiden, target: string;

    beforeEach(async () => {
      target = accounts[2];

      await raiden.openChannel(token, partner);
      await raiden.depositChannel(token, partner, 200);

      raiden1 = await createRaiden(
        partner,
        makeInitialState({ network, contractsInfo, address: partner as Address }, { config }),
      );
      raiden2 = await createRaiden(
        target,
        makeInitialState({ network, contractsInfo, address: target as Address }, { config }),
      );
      raiden1.start();
      raiden2.start();

      // await client's matrix initialization
      await Promise.all([
        raiden1.action$.pipe(filter(isActionOf(matrixSetup)), first()).toPromise(),
        raiden2.action$.pipe(filter(isActionOf(matrixSetup)), first()).toPromise(),
      ]);

      await expect(raiden.getAvailability(partner)).resolves.toMatchObject({
        userId: `@${partner.toLowerCase()}:${matrixServer}`,
        available: true,
        ts: expect.any(Number),
      });
      await expect(raiden.getAvailability(target)).resolves.toMatchObject({
        userId: `@${target.toLowerCase()}:${matrixServer}`,
        available: true,
        ts: expect.any(Number),
      });
      await new Promise(resolve => setTimeout(resolve, 100));

      raiden.updateConfig({ pfs: pfsUrl });
    });

    afterEach(() => {
      raiden1.stop();
      raiden2.stop();
    });

    test('success with config.pfs', async () => {
      expect.assertions(4);

      fetch.mockResolvedValueOnce({
        ok: true,
        status: 200,
        json: jest.fn(async () => pfsInfoResponse),
        text: jest.fn(async () => losslessStringify(pfsInfoResponse)),
      });

      fetch.mockResolvedValueOnce({
        ok: true,
        status: 404,
        json: jest.fn(async () => {
          /* error */
        }),
        text: jest.fn(async () => losslessStringify({})),
      });

      const result = {
        result: [
          // first returned route is invalid and should be filtered
          // eslint-disable-next-line @typescript-eslint/camelcase
          { path: [tokenNetwork, target], estimated_fee: 0 },
          // eslint-disable-next-line @typescript-eslint/camelcase
          { path: [raiden.address, partner, target], estimated_fee: 0 },
        ],
        // eslint-disable-next-line @typescript-eslint/camelcase
        feedback_token: '0xfeedback',
      };
      fetch.mockResolvedValueOnce({
        ok: true,
        status: 200,
        json: jest.fn(async () => result),
        text: jest.fn(async () => losslessStringify(result)),
      });

      await expect(raiden.findRoutes(token, target, 23)).resolves.toEqual([
        { path: [partner, target], fee: bigNumberify(0) },
      ]);

      expect(fetch).toHaveBeenCalledWith(
        expect.stringMatching(new RegExp(`^${pfsUrl}/.*/${tokenNetwork}/paths$`)),
        expect.objectContaining({ method: 'POST' }),
      );
    });

    test('success with findPFS', async () => {
      expect.assertions(7);

      fetch.mockResolvedValueOnce({
        ok: true,
        status: 200,
        json: jest.fn(async () => pfsInfoResponse),
        text: jest.fn(async () => losslessStringify(pfsInfoResponse)),
      });

      // config.pfs in auto mode
      raiden.updateConfig({ pfs: undefined });

      const pfss = await raiden.findPFS();
      expect(pfss).toEqual([
        {
          address: pfsAddress,
          url: pfsUrl,
          rtt: expect.any(Number),
          price: expect.any(BigNumber),
          token: expect.any(String),
        },
      ]);

      fetch.mockResolvedValueOnce({
        ok: true,
        status: 404,
        json: jest.fn(async () => {
          /* error */
        }),
        text: jest.fn(async () => losslessStringify({})),
      });

      const result = {
        result: [
          // first returned route is invalid and should be filtered
          // eslint-disable-next-line @typescript-eslint/camelcase
          { path: [tokenNetwork, target], estimated_fee: 0 },
          // eslint-disable-next-line @typescript-eslint/camelcase
          { path: [raiden.address, partner, target], estimated_fee: 0 },
        ],
        // eslint-disable-next-line @typescript-eslint/camelcase
        feedback_token: '0xfeedback',
      };
      fetch.mockResolvedValueOnce({
        ok: true,
        status: 200,
        json: jest.fn(async () => result),
        text: jest.fn(async () => losslessStringify(result)),
      });

      await expect(raiden.findRoutes(token, target, 23, { pfs: pfss[0] })).resolves.toEqual([
        { path: [partner, target], fee: bigNumberify(0) },
      ]);

      expect(fetch).toHaveBeenCalledWith(
        expect.stringMatching(new RegExp(`^${pfsUrl}/.*/info`)),
        expect.anything(),
      );

      expect(fetch).toHaveBeenCalledWith(
        expect.stringMatching(new RegExp(`^${pfsUrl}/.*/iou`)),
        expect.anything(),
      );

      expect(fetch).toHaveBeenCalledWith(
        expect.stringMatching(new RegExp(`^${pfsUrl}/.*/${tokenNetwork}/paths$`)),
        expect.objectContaining({ method: 'POST' }),
      );
    });

    test('fail: filtered no capacity routes', async () => {
      expect.assertions(3);

      fetch.mockResolvedValueOnce({
        ok: true,
        status: 200,
        json: jest.fn(async () => pfsInfoResponse),
        text: jest.fn(async () => losslessStringify(pfsInfoResponse)),
      });

      fetch.mockResolvedValueOnce({
        ok: true,
        status: 404,
        json: jest.fn(async () => {
          /* error */
        }),
        text: jest.fn(async () => losslessStringify({})),
      });

      const result = {
        result: [
          // first returned route is invalid and should be filtered
          // eslint-disable-next-line @typescript-eslint/camelcase
          { path: [tokenNetwork, target], estimated_fee: 0 },
          // eslint-disable-next-line @typescript-eslint/camelcase
          { path: [raiden.address, partner, target], estimated_fee: 0 },
        ],
        // eslint-disable-next-line @typescript-eslint/camelcase
        feedback_token: '0xfeedback',
      };
      fetch.mockResolvedValueOnce({
        ok: true,
        status: 200,
        json: jest.fn(async () => result),
        text: jest.fn(async () => losslessStringify(result)),
      });

      await expect(raiden.findRoutes(token, target, 201)).rejects.toThrowError(
        ErrorCodes.PFS_NO_ROUTES_FOUND,
      );
    });

    test('directRoute', async () => {
      expect.assertions(5);

      await expect(raiden.directRoute(token, target, 23)).resolves.toBeUndefined();

      await expect(raiden.directRoute(token, partner, 201)).resolves.toBeUndefined();

      await expect(raiden.directRoute(token, partner, 23)).resolves.toEqual([
        { path: [partner], fee: bigNumberify(0) },
      ]);
    });
  });

  describe('mint', () => {
    test('should throw exception if invalid address', async () => {
      expect.assertions(1);
      await expect(raiden.mint('0xTokenNetwork', 50)).rejects.toThrowError('Invalid address');
    });

    test('should throw exception on main net', async () => {
      expect.assertions(1);
      raiden = await Raiden.create(
        new TestProvider(undefined, { network_id: 1 }),
        0,
        storage,
        contractsInfo,
        config,
      );
      raiden.start();
      await expect(
        raiden.mint('0x3a989D97388a39A0B5796306C615d10B7416bE77', 50),
      ).rejects.toThrowError('Minting is only allowed on test networks.');
      raiden.stop();
    });

    test('should return transaction if minted successfully', async () => {
      expect.assertions(1);
      await expect(raiden.mint(token, 50)).resolves.toMatch(/^0x[0-9a-fA-F]{64}$/);
    });
  });

  describe('depositToUDC', () => {
    test('deposit 0 tokens', async () => {
      expect.assertions(1);
      await expect(raiden.depositToUDC(0)).rejects.toThrow('Please deposit a positive amount.');
    });

    test('deposit without a token balance', async () => {
      expect.assertions(1);
      await expect(raiden.depositToUDC(100)).rejects.toThrow('Insufficient token balance (0).');
    });

    test('deposit success', async () => {
      expect.assertions(1);
      await raiden.mint(await raiden.userDepositTokenAddress(), 10);
      await expect(raiden.depositToUDC(10)).resolves.toMatch(/^0x[0-9a-fA-F]{64}$/);
    });
  });

  test('subkey', async () => {
    expect.assertions(28);
    const sub = await createRaiden(0, storage, true);

    const subStarted = sub.action$.pipe(filter(isActionOf(matrixSetup)), first()).toPromise();
    sub.start();
    await subStarted;

    expect(sub.mainAddress).toBe(raiden.address);
    expect(sub.address).toMatch(/^0x/);

    const mainBalance = await sub.getBalance(sub.mainAddress);
    const subBalance = await sub.getBalance(sub.address);

    expect(mainBalance.gt(Zero)).toBe(true);
    expect(subBalance.isZero()).toBe(true);

    // no parameters get main balance instead of sub balance
    await expect(sub.getBalance()).resolves.toEqual(mainBalance);

    const mainTokenBalance = await sub.getTokenBalance(token, sub.mainAddress);

    // no gas to pay for tx with subkey
    await expect(sub.openChannel(token, partner, { subkey: true })).rejects.toThrowError(
      /doesn't have enough funds.*\bonly has: 0\b/,
    );

    await expect(sub.openChannel(token, partner)).resolves.toMatch(/^0x/);
    await expect(sub.depositChannel(token, partner, 200)).resolves.toMatch(/^0x/);

    // txs above should spend gas from main account
    const newMainBalance = await sub.getBalance(sub.mainAddress);
    expect(newMainBalance.gt(Zero)).toBe(true);
    expect(newMainBalance.lt(mainBalance)).toBe(true);

    // as well as tokens
    const newMainTokenBalance = await sub.getTokenBalance(token, sub.mainAddress);
    expect(newMainTokenBalance).toEqual(mainTokenBalance.sub(200));

    let closeTxHash = await sub.closeChannel(token, partner);
    expect(closeTxHash).toMatch(/^0x/);
    let closeTx = await provider.getTransaction(closeTxHash);
    await provider.mineUntil(closeTx.blockNumber! + config.settleTimeout! + 1);
    await sub.channels$
      .pipe(first(c => c[token]?.[partner]?.state === ChannelState.settleable))
      .toPromise();
    await expect(sub.settleChannel(token, partner)).resolves.toMatch(/^0x/);

    // settled tokens go to subkey
    expect((await sub.getTokenBalance(token, sub.address)).eq(200)).toBe(true);

    const bal = parseEther('0.1');
    await expect(sub.transferOnchainBalance(sub.address, bal)).resolves.toMatch(/^0x/);

    // sent ETH from main account to subkey, gas paid from main account
    expect((await sub.getBalance()).lt(newMainTokenBalance.sub(bal))).toBe(true);
    expect((await sub.getBalance(sub.address)).eq(bal)).toBe(true);

    // now with subkey, as it has ETH, through on-chain method param
    await expect(sub.openChannel(token, partner, { subkey: true })).resolves.toMatch(/^0x/);
    // first deposit fails, as subkey has only 200 tokens settled from previous channel
    await expect(sub.depositChannel(token, partner, 300, { subkey: true })).rejects.toThrow(
      'revert',
    );
    await expect(sub.depositChannel(token, partner, 80, { subkey: true })).resolves.toMatch(/^0x/);

    await provider.mine();

    // test changing through config.subkey
    sub.updateConfig({ subkey: true });

    closeTxHash = await sub.closeChannel(token, partner);
    expect(closeTxHash).toMatch(/^0x/);
    closeTx = await provider.getTransaction(closeTxHash);
    expect(closeTx.from).toBe(sub.address);

    await provider.mineUntil(closeTx.blockNumber! + config.settleTimeout! + 1);
    await sub.channels$
      .pipe(first(c => c[token]?.[partner]?.state === ChannelState.settleable))
      .toPromise();
    await expect(sub.settleChannel(token, partner)).resolves.toMatch(/^0x/);

    // gas for close+settle paid from subkey
    expect((await sub.getBalance(sub.address)).lt(bal)).toBe(true);
    // settled tokens go to subkey
    expect((await sub.getTokenBalance(token, sub.address)).eq(200)).toBe(true);

    // transfer on chain from subkey to main account
    await expect(sub.transferOnchainTokens(token, sub.mainAddress!, 200)).resolves.toMatch(/^0x/);
    expect((await sub.getTokenBalance(token)).isZero()).toBe(true);
    expect((await sub.getTokenBalance(token, sub.mainAddress)).eq(mainTokenBalance)).toBe(true);

    sub.stop();
  });
});<|MERGE_RESOLUTION|>--- conflicted
+++ resolved
@@ -26,11 +26,7 @@
 import { matrixSetup } from 'raiden-ts/transport/actions';
 import { losslessStringify } from 'raiden-ts/utils/data';
 import { ServiceRegistryFactory } from 'raiden-ts/contracts/ServiceRegistryFactory';
-<<<<<<< HEAD
-import { timer } from 'rxjs';
 import { ErrorCodes } from 'raiden-ts/utils/error';
-=======
->>>>>>> 41069c3f
 
 describe('Raiden', () => {
   const provider = new TestProvider();
