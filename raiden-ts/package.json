{
  "name": "raiden-ts",
  "version": "2.2.0",
  "description": "Raiden Light Client Typescript/Javascript SDK",
  "main": "dist:cjs/index.js",
  "module": "dist/index.js",
  "types": "dist/index.d.ts",
  "scripts": {
    "prepare": "yarn run versions && yarn run contracts",
    "build": "yarn clean:build && yarn prepare && tsc && tsc -p ./tsconfig.cjs.json && yarn run contracts:post",
    "test": "yarn lint && NODE_ENV=development jest --coverage --testPathIgnorePatterns tests/e2e",
    "test:unit": "NODE_ENV=development jest --coverage tests/unit",
    "test:integration": "NODE_ENV=development jest --coverage tests/integration",
    "test:e2e": "NODE_ENV=development jest --coverage tests/e2e",
    "test:e2e:docker": "bash ../e2e-environment/run-e2e-tests.sh",
    "lint": "eslint --max-warnings 0 --ext '.ts' .",
    "clean:build": "rimraf dist/ dist:cjs/",
    "clean:rest": "rimraf .coverage/ src/contracts/ src/abi/ src/deployment/ src/versions.json docs/",
    "clean": "yarn clean:build && yarn clean:rest",
    "contracts:pre": "node ./scripts/copyContracts.js prebuild",
    "contracts:build": "typechain --target=ethers-v5 'src/abi/*.json' --out-dir src/contracts",
    "contracts:post": "node ./scripts/copyContracts.js postbuild",
    "contracts": "yarn run contracts:pre && yarn run contracts:build",
    "versions": "node ./scripts/versions.js",
    "docs": "typedoc",
    "prepack": "yarn clean:rest && yarn build && yarn run docs",
    "update-submodules": "git submodule sync && git submodule update --init"
  },
  "repository": {
    "type": "git",
    "url": "git+https://github.com/raiden-network/light-client.git"
  },
  "keywords": [
    "raiden",
    "ethereum",
    "blockchain",
    "2ndlayer",
    "scaling",
    "payments",
    "transfers",
    "web3"
  ],
  "author": "brainbot labs est.",
  "license": "MIT",
  "bugs": {
    "url": "https://github.com/raiden-network/light-client/issues"
  },
  "homepage": "https://github.com/raiden-network/light-client#readme",
  "devDependencies": {
    "@jest/console": "^27.5.1",
    "@jest/reporters": "^27.5.1",
    "@sastan/typedoc-plugin-pages": "^0.0.1",
    "@sinonjs/fake-timers": "^9.1.2",
    "@typechain/ethers-v5": "^10.0.0",
    "@types/isomorphic-fetch": "^0.0.36",
    "@types/jest": "^27.4.1",
    "@types/json-bigint": "^1.0.1",
    "@types/lodash": "^4.14.182",
    "@types/matrix-js-sdk": "^11.0.1",
    "@types/pouchdb": "^6.4.0",
    "@types/pouchdb-adapter-leveldb": "^6.1.3",
    "@types/pouchdb-adapter-memory": "^6.1.3",
    "@types/pouchdb-find": "^6.3.7",
    "@types/redux-logger": "^3.0.9",
    "@types/tiny-async-pool": "^1.0.1",
    "jest": "^27.5.1",
    "jest-environment-node": "^27.5.1",
    "jest-extended": "^2.0.0",
    "jest-junit": "^13.2.0",
    "pouchdb-adapter-memory": "^7.3.0",
    "pouchdb-debug": "^7.2.1",
    "rimraf": "^3.0.2",
    "tiny-async-pool": "^1.3.0",
    "ts-jest": "^27.1.4",
    "typechain": "^8.0.0",
    "typedoc": "0.21.9",
    "typescript": "^4.6.3"
  },
  "dependencies": {
    "@ethersproject/abi": "^5.6.1",
    "@ethersproject/abstract-provider": "^5.6.0",
    "@ethersproject/abstract-signer": "^5.6.0",
    "@ethersproject/address": "^5.6.0",
    "@ethersproject/bignumber": "^5.6.0",
    "@ethersproject/bytes": "^5.6.1",
    "@ethersproject/constants": "^5.6.0",
    "@ethersproject/contracts": "^5.6.0",
    "@ethersproject/hash": "^5.6.0",
    "@ethersproject/keccak256": "^5.6.0",
    "@ethersproject/networks": "^5.6.2",
    "@ethersproject/properties": "^5.6.0",
    "@ethersproject/providers": "^5.6.4",
    "@ethersproject/random": "^5.6.0",
    "@ethersproject/rlp": "^5.6.0",
    "@ethersproject/sha2": "^5.6.0",
    "@ethersproject/signing-key": "^5.6.0",
    "@ethersproject/strings": "^5.6.0",
    "@ethersproject/transactions": "^5.6.0",
    "@ethersproject/units": "^5.6.0",
    "@ethersproject/wallet": "^5.6.0",
    "abort-controller": "^3.0.0",
    "decimal.js": "^10.3.1",
    "eciesjs": "^0.3.14",
    "eslint-import-resolver-typescript": "^2.7.0",
<<<<<<< HEAD
    "fp-ts": "^2.12.0",
=======
    "fp-ts": "^2.12.1",
>>>>>>> 36b5f078
    "io-ts": "^2.2.16",
    "isomorphic-fetch": "^3.0.0",
    "json-bigint": "^1.0.0",
    "json-canonicalize": "^1.0.4",
    "lodash": "^4.17.21",
    "loglevel": "^1.8.0",
    "matrix-js-sdk": "^17.1.0",
    "pouchdb": "^7.3.0",
    "pouchdb-find": "^7.3.0",
    "redux": "^4.2.0",
    "redux-devtools-extension": "^2.13.9",
    "redux-logger": "^3.0.6",
    "redux-observable": "^2.0.0",
    "rxjs": "^7.5.5"
  },
  "optionalDependencies": {
    "pouchdb-adapter-indexeddb": "^7.3.0",
    "pouchdb-adapter-leveldb": "^7.3.0",
    "wrtc": "^0.4.7"
  },
  "files": [
    "/dist",
    "/dist:cjs",
    "/docs"
  ],
  "jest": {
    "preset": "ts-jest",
    "testEnvironment": "./tests/logenv.ts",
    "moduleNameMapper": {
      "^@/(.*)$": "<rootDir>/src/$1"
    },
    "testMatch": [
      "<rootDir>/tests/**/*.spec.ts"
    ],
    "setupFiles": [
      "<rootDir>/tests/setup.ts"
    ],
    "setupFilesAfterEnv": [
      "jest-extended/all",
      "<rootDir>/tests/setupAfter.ts"
    ],
    "verbose": true,
    "collectCoverageFrom": [
      "src/**/*.ts",
      "!**/*.d.ts",
      "!**/index.ts",
      "!src/contracts/**"
    ],
    "coverageDirectory": ".coverage",
    "reporters": [
      "default",
      "jest-junit"
    ],
    "globals": {
      "ts-jest": {
        "tsconfig": "<rootDir>/tests/tsconfig.json"
      }
    }
  }
}<|MERGE_RESOLUTION|>--- conflicted
+++ resolved
@@ -102,11 +102,7 @@
     "decimal.js": "^10.3.1",
     "eciesjs": "^0.3.14",
     "eslint-import-resolver-typescript": "^2.7.0",
-<<<<<<< HEAD
-    "fp-ts": "^2.12.0",
-=======
     "fp-ts": "^2.12.1",
->>>>>>> 36b5f078
     "io-ts": "^2.2.16",
     "isomorphic-fetch": "^3.0.0",
     "json-bigint": "^1.0.0",
