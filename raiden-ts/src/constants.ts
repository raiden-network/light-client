--- conflicted
+++ resolved
@@ -35,18 +35,9 @@
 } as const;
 
 export const RAIDEN_DEVICE_ID = 'RAIDEN';
-<<<<<<< HEAD
-export const UDC_WITHDRAW_TIMEOUT = 100;
-export const DEFAULT_CONFIRMATIONS = 5; // in blocks
-export const DEFAULT_POLLING_INTERVAL = 5; // in seconds
-export const DEFAULT_MS_REWARD = parseEther('80') as UInt<32>; // 80 SVT
-export const DEFAULT_REVEAL_TIMEOUT = 50; // in blocks
-export const DEFAULT_PFS_IOU_TIMEOUT = 200000; // in blocks
-=======
 export const DEFAULT_CONFIRMATIONS = 5; // in blocks
 export const DEFAULT_POLLING_INTERVAL = 5; // in seconds
 export const DEFAULT_MS_REWARD = parseEther('80') as UInt<32>; // 80 SVT
 export const DEFAULT_REVEAL_TIMEOUT = 10 * 60; // 10min in seconds
 export const DEFAULT_PFS_IOU_TIMEOUT = 60 * 60 * 24 * 30; // 30 days in seconds
->>>>>>> 527561f0
 export const DEFAULT_PFS_MAX_PATHS = 3;