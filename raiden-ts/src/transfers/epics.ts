--- conflicted
+++ resolved
@@ -113,13 +113,8 @@
       if (!presences[action.payload.target].payload.available)
         throw new Error('target not available/online');
 
-<<<<<<< HEAD
-      let secret = action.payload.secret;
+      const secret = action.payload.secret;
       if (secret && getSecrethash(secret) !== action.meta.secrethash) {
-=======
-      const secret = action.payload.secret;
-      if (secret && keccak256(secret) !== action.meta.secrethash) {
->>>>>>> 251ffbaa
         throw new Error('secrethash does not match provided secret');
       }
 
