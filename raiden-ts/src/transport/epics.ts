--- conflicted
+++ resolved
@@ -38,12 +38,9 @@
   pluck,
   repeatWhen,
   exhaustMap,
-<<<<<<< HEAD
-=======
   throwIfEmpty,
   switchMapTo,
   retryWhen,
->>>>>>> 39b1456d
 } from 'rxjs/operators';
 import { fromFetch } from 'rxjs/fetch';
 import { isActionOf, ActionType } from 'typesafe-actions';
@@ -202,8 +199,6 @@
 }
 
 /**
-<<<<<<< HEAD
-=======
  * From a yaml list string, return as Array
  * E.g. yamlListToArray(`
  * # comment
@@ -371,7 +366,6 @@
 }
 
 /**
->>>>>>> 39b1456d
  * Initialize matrix transport
  * The matrix client instance will be outputed to RaidenEpicDeps.matrix$ AsyncSubject
  * The setup info (including credentials, for persistence) will be the matrixSetup output action
