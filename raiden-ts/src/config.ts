import { MaxUint256 } from '@ethersproject/constants';
import type { Network } from '@ethersproject/networks';
import { parseEther } from '@ethersproject/units';
import * as t from 'io-ts';
import type { Observable } from 'rxjs';
import { first } from 'rxjs/operators';

import {
  Capabilities,
  DEFAULT_CONFIRMATIONS,
  DEFAULT_MS_REWARD,
  DEFAULT_PFS_IOU_TIMEOUT,
  DEFAULT_PFS_MAX_PATHS,
  DEFAULT_POLLING_INTERVAL,
  DEFAULT_REVEAL_TIMEOUT,
} from './constants';
import { PfsMode, PfsModeC } from './services/types';
import { exponentialBackoff } from './transfers/epics/utils';
import { Caps } from './transport/types';
import { Address, UInt } from './utils/types';

const RTCIceServer = t.type({ urls: t.union([t.string, t.array(t.string)]) });

/**
 * A Raiden configuration object with required and optional params from [[PartialRaidenConfig]].
 *
 * Notice partial/undefined values are special: when a raidenConfigUpdate is called with an
 * undefined value, it won't be set, as they can't be [re]stored in the JSON state, but instead
 * means it'll be *reset* to the default value; therefore, if a partial value has a defined
 * default, it can't be unset; if you want to support "empty" values, use null, empty string or
 * other falsy serializable types, and/or ensure it never gets a default
 *
 * - matrixServerLookup - Matrix server URL to fetch existing matrix servers from.
 *    After intializing a [[Raiden]] instance, the matrix server can't be changed later on.
 * - revealTimeout - Timeout for secrets to be revealed (in seconds)
 * - expiryFactor - Multiply revealTimeout to get how far in the future transfer expiration should be
 * - httpTimeout - Used in http fetch requests
 * - additionalServices - Array of extra services URLs (or addresses, if URL set on SecretRegistry)
 * - pfsMode - One of 'disabled' (disables PFS usage and notifications), 'auto' (notifies all of
 *    registered and additionalServices, picks cheapest for transfers without explicit pfs),
 *    or 'onlyAdditional' (notifies all, but pick first responding from additionalServices only).
 * - pfsSafetyMargin - Safety margin to be added to fees received from PFS. Either a fee
 *    multiplier, or a [fee, amount] pair ofmultipliers. Use `1.1` to add a 10% over estimated fee
 *    margin, or `[0.03, 0.0005]` to add a 3% over fee plus 0.05% over amount.
 * - pfsMaxPaths - Limit number of paths requested from PFS for a route.
 * - pfsMaxFee - Maximum fee we're willing to pay a PFS for a route (in SVT/RDN wei)
 * - pfsIouTimeout - Number of seconds to timeout an IOU to a PFS.
 * - confirmationBlocks - How many blocks to wait before considering a transaction as confirmed
 * - monitoringReward - Reward to be paid to MS, in SVT/RDN; use Zero or null to disable
 * - logger - String specifying the console log level of redux-logger. Use '' to silence.
 * - caps - Own transport capabilities overrides. Set to null to disable all, including defaults
 * - fallbackIceServers - STUN servers to be used as a fallback for WebRTC
 * - rateToSvt - Exchange rate between tokens and SVT, in wei: e.g. rate[TKN]=2e18 => 1TKN = 2SVT
 * - pollingInterval - Interval at which to poll ETH provider for new blocks/events (milliseconds)
 *    Honored only at start time
 * - minimumAllowance - Minimum value to call `approve` on tokens; default to MaxUint256, so
 *    approving tokens should be needed only once, trusting TokenNetwork's & UDC contracts;
 *    Set to Zero to fallback to approving the strictly needed deposit amounts
 * - autoSettle - Whether to channelSettle.request settleable channels automatically
 * - autoUDCWithdraw - Whether to udcWithdraw.request planned withdraws automatically
 * - mediationFees - deps.mediationFeeCalculator config. It's typed as unknown because it'll be
 *     validated and decoded by [[FeeModel.decodeConfig]].
 * - encryptSecret - Whether to send secret encrypted to target by default on transfers
 * - matrixServer? - Specify a matrix server to use.
 * - subkey? - When using subkey, this sets the behavior when { subkey } option isn't explicitly
 *    set in on-chain method calls. false (default) = use main key; true = use subkey
 * - gasPriceFactor - Multiplier to be applied over base estimated/average gasPrice;
 *      post-EPI1559 (London), this gets applied only to `maxPriorityFeePerGas`, or eth-node's
 *      `eth_gasPrice` returned value; default does nothing and let provider guess (e.g. Metamask);
 *      default ethers `maxPriorityFeePerGas` is 2.5 Gwei
 */
export const RaidenConfig = t.readonly(
  t.intersection([
    t.type({
      matrixServerLookup: t.string,
      revealTimeout: t.number,
      expiryFactor: t.number, // must be > 1.0
      httpTimeout: t.number,
      additionalServices: t.readonlyArray(t.union([Address, t.string])),
      pfsMode: PfsModeC,
      pfsSafetyMargin: t.union([t.number, t.tuple([t.number, t.number])]),
      pfsMaxPaths: t.number,
      pfsMaxFee: UInt(32),
      pfsIouTimeout: t.number,
      confirmationBlocks: t.number,
      monitoringReward: t.union([t.null, UInt(32)]),
      logger: t.keyof({
        ['']: null, // silent/disabled
        trace: null,
        debug: null,
        info: null,
        warn: null,
        error: null,
      }),
      caps: t.union([t.null, Caps]),
      fallbackIceServers: t.array(RTCIceServer),
      rateToSvt: t.record(t.string, UInt(32)),
      pollingInterval: t.number,
      minimumAllowance: UInt(32),
      autoSettle: t.boolean,
      autoUDCWithdraw: t.boolean,
      mediationFees: t.unknown,
      encryptSecret: t.boolean,
    }),
    t.partial({
      matrixServer: t.string,
      subkey: t.boolean,
      gasPriceFactor: t.union([t.number, t.null]),
    }),
  ]),
);
export interface RaidenConfig extends t.TypeOf<typeof RaidenConfig> {}

export const PartialRaidenConfig = t.readonly(
  t.exact(
    t.partial({ ...RaidenConfig.type.types['0'].props, ...RaidenConfig.type.types['1'].props }),
  ),
);
export interface PartialRaidenConfig extends t.TypeOf<typeof PartialRaidenConfig> {}

const rollupChainIds = new Set([
  421611 /* arbitrum rinkeby */, 42161 /* arbitrum one/mainnet beta */,
]);

/**
 * Create a RaidenConfig from some common options
 *
 * @param obj - Object containing common parameters for config
 * @param obj.network - ether's Network object for the current blockchain
 * @param overwrites - Overwrites values from default config
 * @returns A full config object
 */
export function makeDefaultConfig(
  { network }: { network: Network },
  overwrites?: PartialRaidenConfig,
): RaidenConfig {
  const matrixServerInfos =
    network.chainId === 1
      ? 'https://raw.githubusercontent.com/raiden-network/raiden-service-bundle/master/known_servers/known_servers-production-v1.2.0.json'
      : 'https://raw.githubusercontent.com/raiden-network/raiden-service-bundle/master/known_servers/known_servers-development-v1.2.0.json';
  // merge caps independently
  const caps =
    overwrites?.caps === null
      ? null
      : {
          [Capabilities.DELIVERY]: 0,
          [Capabilities.MEDIATE]: 0,
          [Capabilities.TO_DEVICE]: 1,
          [Capabilities.IMMUTABLE_METADATA]: 1,
          ...overwrites?.caps,
        };
  return {
    matrixServerLookup: matrixServerInfos,
<<<<<<< HEAD
    settleTimeout: 500,
=======
>>>>>>> 527561f0
    revealTimeout: DEFAULT_REVEAL_TIMEOUT,
    expiryFactor: 1.1, // must be > 1.0
    httpTimeout: 30e3,
    additionalServices: [],
    pfsMode: PfsMode.auto,
    pfsSafetyMargin: 1.0, // multiplier
    pfsMaxPaths: DEFAULT_PFS_MAX_PATHS,
    pfsMaxFee: parseEther('0.05') as UInt<32>, // in SVT/RDN, 18 decimals
<<<<<<< HEAD
    pfsIouTimeout: DEFAULT_PFS_IOU_TIMEOUT,
    confirmationBlocks: DEFAULT_CONFIRMATIONS,
=======
    pfsIouTimeout: DEFAULT_PFS_IOU_TIMEOUT, // in seconds, defaults to 30 days
    confirmationBlocks: rollupChainIds.has(network.chainId) ? 0 : DEFAULT_CONFIRMATIONS,
>>>>>>> 527561f0
    monitoringReward: DEFAULT_MS_REWARD,
    logger: 'info',
    fallbackIceServers: [{ urls: 'stun:stun.l.google.com:19302' }],
    rateToSvt: {},
    pollingInterval: DEFAULT_POLLING_INTERVAL * 1e3,
    minimumAllowance: MaxUint256 as UInt<32>,
    autoSettle: false,
    autoUDCWithdraw: true,
    mediationFees: {},
    encryptSecret: true,
    ...overwrites,
    caps, // merged caps overwrites 'overwrites.caps'
  };
}

/**
 * A function which returns an Iterable of intervals based on parameters in config$
 * By default, it returns an iterable which, on every iterator call, will return a new
 * exponentialBackoff iterator ranging from config.pollingInterval to 2 * config.httpTimeout
 *
 * @param config$ - Config-like observable, emiting objects with pollingInterval & httpTimeout
 * @returns Iterable (resettable) of intervals
 */
export function intervalFromConfig(
  config$: Observable<Pick<RaidenConfig, 'pollingInterval' | 'httpTimeout'>>,
): Iterable<number> & Iterator<number> {
  const self = {
    _iter: undefined as Iterator<number> | undefined,
    [Symbol.iterator]() {
      this._iter = undefined;
      return this;
    },
    next() {
      if (!this._iter) {
        let lowerInterval = 5e3;
        let upperInterval = 60e3;
        config$.pipe(first()).subscribe(({ pollingInterval, httpTimeout }) => {
          lowerInterval = pollingInterval;
          upperInterval = 2 * httpTimeout;
        });
        this._iter = exponentialBackoff(lowerInterval, upperInterval);
      }
      return this._iter.next();
    },
  };
  return self;
}<|MERGE_RESOLUTION|>--- conflicted
+++ resolved
@@ -151,10 +151,6 @@
         };
   return {
     matrixServerLookup: matrixServerInfos,
-<<<<<<< HEAD
-    settleTimeout: 500,
-=======
->>>>>>> 527561f0
     revealTimeout: DEFAULT_REVEAL_TIMEOUT,
     expiryFactor: 1.1, // must be > 1.0
     httpTimeout: 30e3,
@@ -163,13 +159,8 @@
     pfsSafetyMargin: 1.0, // multiplier
     pfsMaxPaths: DEFAULT_PFS_MAX_PATHS,
     pfsMaxFee: parseEther('0.05') as UInt<32>, // in SVT/RDN, 18 decimals
-<<<<<<< HEAD
-    pfsIouTimeout: DEFAULT_PFS_IOU_TIMEOUT,
-    confirmationBlocks: DEFAULT_CONFIRMATIONS,
-=======
     pfsIouTimeout: DEFAULT_PFS_IOU_TIMEOUT, // in seconds, defaults to 30 days
     confirmationBlocks: rollupChainIds.has(network.chainId) ? 0 : DEFAULT_CONFIRMATIONS,
->>>>>>> 527561f0
     monitoringReward: DEFAULT_MS_REWARD,
     logger: 'info',
     fallbackIceServers: [{ urls: 'stun:stun.l.google.com:19302' }],
