import {
  Observable,
  from,
  of,
  EMPTY,
  merge,
  interval,
  defer,
  concat as concat$,
  combineLatest,
} from 'rxjs';
import {
  catchError,
  filter,
  map,
  mergeMap,
  mergeMapTo,
  tap,
  takeWhile,
  withLatestFrom,
  groupBy,
  exhaustMap,
  first,
  take,
  mapTo,
  pluck,
} from 'rxjs/operators';
import { findKey, get, isEmpty, negate } from 'lodash';

import { BigNumber, hexlify, concat, defaultAbiCoder } from 'ethers/utils';
import { Event } from 'ethers/contract';
import { HashZero, Zero } from 'ethers/constants';
import { Filter } from 'ethers/providers';

import { RaidenEpicDeps } from '../types';
import { RaidenAction, raidenShutdown, ConfirmableAction } from '../actions';
import { Channel, ChannelState } from '../channels';
import { RaidenState } from '../state';
import { SignatureZero, ShutdownReason } from '../constants';
import { chooseOnchainAccount, getContractWithSigner } from '../helpers';
import { Address, Hash, UInt, Signature, isntNil } from '../utils/types';
import { isActionOf } from '../utils/actions';
import { pluckDistinct } from '../utils/rx';
import { fromEthersEvent, getEventsStream, getNetwork } from '../utils/ethers';
import { encode } from '../utils/data';
import RaidenError, { ErrorCodes } from '../utils/error';
import {
  newBlock,
  tokenMonitored,
  channelMonitor,
  channelOpen,
  channelDeposit,
  channelClose,
  channelSettle,
  channelSettleable,
  channelWithdrawn,
} from './actions';

/**
 * Fetch current blockNumber, register for new block events and emit newBlock actions
 *
 * @param action$ - Observable of RaidenActions
 * @param state$ - Observable of RaidenStates
 * @param provider - RaidenEpicDeps members
 * @returns Observable of newBlock actions
 */
export const initNewBlockEpic = (
  {}: Observable<RaidenAction>,
  {}: Observable<RaidenState>,
  { provider }: RaidenEpicDeps,
): Observable<newBlock> =>
  from(provider.getBlockNumber()).pipe(
    mergeMap(blockNumber => merge(of(blockNumber), fromEthersEvent<number>(provider, 'block'))),
    map(blockNumber => newBlock({ blockNumber })),
  );

/**
 * On first run, scan registry and token networks for registered TokenNetworks of interest
 * (ones which has/had channels with us) and monitors them. On next runs, just monitors the
 * previously monitored ones.
 *
 * @param action$ - Observable of RaidenActions
 * @param state$ - Observable of RaidenStates
 * @param registryContract,contractsInfo - RaidenEpicDeps members
 * @returns Observable of tokenMonitored actions
 */
export const initTokensRegistryEpic = (
  {}: Observable<RaidenAction>,
  state$: Observable<RaidenState>,
  { address, provider, registryContract, contractsInfo }: RaidenEpicDeps,
): Observable<tokenMonitored> =>
  state$.pipe(
    take(1),
    mergeMap(state => {
      const encodedAddress = defaultAbiCoder.encode(['address'], [address]);
      // if tokens are already initialized, use it
      if (!isEmpty(state.tokens))
        return from(
          Object.entries(state.tokens).map(([token, tokenNetwork]) =>
            tokenMonitored({ token: token as Address, tokenNetwork }),
          ),
        );
      // else, do an initial registry scan, from deploy to now
      else
        return defer(() =>
          provider.getLogs({
            ...registryContract.filters.TokenNetworkCreated(null, null),
            fromBlock: contractsInfo.TokenNetworkRegistry.block_number,
            toBlock: 'latest',
          }),
        ).pipe(
          mergeMap(from),
          map(log => ({ log, parsed: registryContract.interface.parseLog(log) })),
          filter(({ parsed }) => !!parsed.values?.token_network_address),
          // for each TokenNetwork found, scan for channels with us
          mergeMap(
            ({ log, parsed }) =>
              concat$(
                // concat channels opened by us and to us separately
                // take(1) won't subscribe the later if something is found on former
                defer(() =>
                  provider.getLogs({
                    address: parsed.values.token_network_address,
                    topics: [null, null, encodedAddress] as string[], // channels from us
                    fromBlock: log.blockNumber ?? contractsInfo.TokenNetworkRegistry.block_number,
                    toBlock: 'latest',
                  }),
                ).pipe(mergeMap(from)),
                defer(() =>
                  provider.getLogs({
                    address: parsed.values.token_network_address,
                    topics: [null, null, null, encodedAddress] as string[], // channels to us
                    fromBlock: log.blockNumber ?? contractsInfo.TokenNetworkRegistry.block_number,
                    toBlock: 'latest',
                  }),
                ).pipe(mergeMap(from)),
              ).pipe(
                // if found at least one, register this TokenNetwork as of interest
                // else, do nothing
                take(1),
                mapTo(
                  tokenMonitored({
                    token: parsed.values.token_address,
                    tokenNetwork: parsed.values.token_network_address,
                    fromBlock: log.blockNumber ?? contractsInfo.TokenNetworkRegistry.block_number,
                  }),
                ),
              ),
            5, // limit concurrency, don't hammer the node with hundreds of parallel getLogs
          ),
        );
    }),
  );

/**
 * Monitor channels previously already on state
 *
 * @param action$ - Observable of RaidenActions
 * @param state$ - Observable of RaidenStates
 * @returns Observable of channelMonitor actions
 */
export const initMonitorChannelsEpic = (
  {}: Observable<RaidenAction>,
  state$: Observable<RaidenState>,
): Observable<channelMonitor> =>
  state$.pipe(
    first(),
    mergeMap(function*(state) {
      for (const [tokenNetwork, obj] of Object.entries(state.channels)) {
        for (const [partner, channel] of Object.entries(obj)) {
          if (channel.state === ChannelState.opening) continue;
          yield channelMonitor(
            { id: channel.id },
            { tokenNetwork: tokenNetwork as Address, partner: partner as Address },
          );
        }
      }
    }),
  );

/**
 * Monitor provider to ensure account continues to be available and network stays the same
 *
 * @param action$ - Observable of RaidenActions
 * @param state$ - Observable of RaidenStates
 * @param address,network,provider - RaidenEpicDeps members
 * @returns Observable of raidenShutdown actions
 */
export const initMonitorProviderEpic = (
  {}: Observable<RaidenAction>,
  {}: Observable<RaidenState>,
  { address, network, provider }: RaidenEpicDeps,
): Observable<raidenShutdown> =>
  from(provider.listAccounts()).pipe(
    // at init time, check if our address is in provider's accounts list
    // if not, it means Signer is a local Wallet or another non-provider-side account
    // if yes, poll accounts every 1s and monitors if address is still there
    // also, every 1s poll current provider network and monitors if it's the same
    // if any check fails, emits RaidenShutdownAction, nothing otherwise
    // Poll reason from: https://github.com/MetaMask/faq/blob/master/DEVELOPERS.md
    // first/init-time check
    map(accounts => accounts.includes(address)),
    mergeMap(isProviderAccount =>
      interval(provider.pollingInterval).pipe(
        mergeMap(() =>
          merge(
            // if isProviderAccount, also polls and monitors accounts list
            isProviderAccount
              ? from(provider.listAccounts()).pipe(
                  mergeMap(accounts =>
                    !accounts.includes(address)
                      ? of(raidenShutdown({ reason: ShutdownReason.ACCOUNT_CHANGED }))
                      : EMPTY,
                  ),
                )
              : EMPTY,
            // unconditionally monitors network changes
            from(getNetwork(provider)).pipe(
              mergeMap(curNetwork =>
                curNetwork.chainId !== network.chainId
                  ? of(raidenShutdown({ reason: ShutdownReason.NETWORK_CHANGED }))
                  : EMPTY,
              ),
            ),
          ),
        ),
      ),
    ),
  );

/**
 * Starts monitoring a token network for events
 * When this action goes through (because a former or new token registry event was deteceted),
 * subscribe to events and emit respective actions to the stream. Currently:
 * - ChannelOpened events with us or by us
 *
 * @param action$ - Observable of tokenMonitored actions
 * @param state$ - Observable of RaidenStates
 * @param matrix$ - RaidenEpicDeps members
 * @returns Observable of channelOpen.success actions
 */
export const tokenMonitoredEpic = (
  action$: Observable<RaidenAction>,
  {}: Observable<RaidenState>,
  { address, getTokenNetworkContract }: RaidenEpicDeps,
): Observable<channelOpen.success> =>
  action$.pipe(
    filter(isActionOf(tokenMonitored)),
    groupBy(action => action.payload.tokenNetwork),
    mergeMap(grouped$ =>
      grouped$.pipe(
        exhaustMap(action => {
          const tokenNetworkContract = getTokenNetworkContract(action.payload.tokenNetwork);

          // type of elements emitted by getEventsStream (past and new events coming from
          // contract): [channelId, partner1, partner2, settleTimeout, Event]
          return getEventsStream<[BigNumber, Address, Address, BigNumber, Event]>(
            tokenNetworkContract,
            // it's cheaper for monitoring to fetch all channels and filter client-side,
            // than to query/create/request 2 filters on every block (from and to us)
            [tokenNetworkContract.filters.ChannelOpened(null, null, null, null)],
            // if first time monitoring this token network,
            // fetch TokenNetwork's pastEvents since registry deployment as fromBlock$
            action.payload.fromBlock ? of(action.payload.fromBlock) : undefined,
          ).pipe(
            filter(([, p1, p2]) => p1 === address || p2 === address),
            map(([id, p1, p2, settleTimeout, event]) =>
              channelOpen.success(
                {
                  id: id.toNumber(),
                  settleTimeout: settleTimeout.toNumber(),
                  isFirstParticipant: address === p1,
                  txHash: event.transactionHash! as Hash,
                  txBlock: event.blockNumber!,
                  confirmed: undefined,
                },
                {
                  tokenNetwork: tokenNetworkContract.address as Address,
                  partner: address === p1 ? p2 : p1,
                },
              ),
            ),
          );
        }),
      ),
    ),
  );

/**
 * Monitors a channel for channel Events
 * Can be called either at initialization time (for previously known channels on previously
 * monitored TokenNetwork) or by a new detected ChannelOpenedAction. On the later case,
 * also fetches events since Channel.openBlock.
 * Currently monitored events:
 * - ChannelNewDeposit, fires a channelDeposit.success action
 * - ChannelClosedEvent, fires a channelClose.success action
 * - ChannelSettledEvent, fires a channelSettle.success action and completes that channel observable
 *
 * @param action$ - Observable of channelMonitor actions
 * @param state$ - Observable of RaidenStates
 * @param matrix$ - RaidenEpicDeps members
 * @returns Observable of channelDeposit.success,channelClose.success,channelSettle.success actions
 */
export const channelMonitoredEpic = (
  action$: Observable<RaidenAction>,
  {}: Observable<RaidenState>,
  { getTokenNetworkContract }: RaidenEpicDeps,
): Observable<
  channelDeposit.success | channelWithdrawn | channelClose.success | channelSettle.success
> =>
  action$.pipe(
    filter(isActionOf(channelMonitor)),
    groupBy(action => `${action.payload.id}#${action.meta.partner}@${action.meta.tokenNetwork}`),
    mergeMap(grouped$ =>
      grouped$.pipe(
        exhaustMap(action => {
          const tokenNetworkContract = getTokenNetworkContract(action.meta.tokenNetwork);

          // type of elements emitted by getEventsStream (past and new events coming from
          // contract): [channelId, participant, totalDeposit, Event]
          type ChannelNewDepositEvent = [BigNumber, Address, UInt<32>, Event];
          // [channelId, participant, totalWithdraw, Event]
          type ChannelWithdrawEvent = [BigNumber, Address, UInt<32>, Event];
          // [channelId, participant, nonce, balanceHash, Event]
          type ChannelClosedEvent = [BigNumber, Address, UInt<8>, Hash, Event];
          // [channelId, part1_amount, part1_locksroot, part2_amount, part2_locksroot Event]
          type ChannelSettledEvent = [BigNumber, UInt<32>, Hash, UInt<32>, Hash, Event];

          const depositFilter = tokenNetworkContract.filters.ChannelNewDeposit(
              action.payload.id,
              null,
              null,
            ),
            withdrawFilter = tokenNetworkContract.filters.ChannelWithdraw(
              action.payload.id,
              null,
              null,
            ),
            closedFilter = tokenNetworkContract.filters.ChannelClosed(
              action.payload.id,
              null,
              null,
              null,
            ),
            settledFilter = tokenNetworkContract.filters.ChannelSettled(
              action.payload.id,
              null,
              null,
              null,
              null,
            ),
            mergedFilter: Filter = {
              address: tokenNetworkContract.address,
              topics: [
                [
                  depositFilter.topics![0],
                  withdrawFilter.topics![0],
                  closedFilter.topics![0],
                  settledFilter.topics![0],
                ],
                [settledFilter.topics![1]],
              ],
            };

          /**
           * Guards that an event data tuple matches the type of a given filter
           *
           * Type must be explicitly passed as generic type parameter, and a corresponding filter
           * as first parameter
           *
           * @param filter - Filter of an event of type T
           * @param data - event data tuple, where last element is the Event object
           * @returns Truty if event data matches filter
           */
          // eslint-disable-next-line @typescript-eslint/no-explicit-any
          function isEvent<T extends any[]>(filter: Filter, data: any[]): data is T {
            const event = data[data.length - 1] as Event;
            if (!event || !event.topics || !filter.topics) return false;
            const topic0 = filter.topics[0];
            return Array.isArray(topic0)
              ? topic0.includes(event.topics[0])
              : topic0 === event.topics[0];
          }

          return getEventsStream<
            | ChannelNewDepositEvent
            | ChannelWithdrawEvent
            | ChannelClosedEvent
            | ChannelSettledEvent
          >(
            tokenNetworkContract,
            [mergedFilter],
            // if channelMonitor triggered by channelOpen.success,
            // fetch Channel's pastEvents since channelOpen.success blockNumber as fromBlock$
            action.payload.fromBlock ? of(action.payload.fromBlock) : undefined,
          ).pipe(
            map(data => {
              if (isEvent<ChannelNewDepositEvent>(depositFilter, data)) {
                const [id, participant, totalDeposit, event] = data;
                return channelDeposit.success(
                  {
                    id: id.toNumber(),
                    participant,
                    totalDeposit,
                    txHash: event.transactionHash! as Hash,
                    txBlock: event.blockNumber!,
                    confirmed: undefined,
                  },
                  action.meta,
                );
              } else if (isEvent<ChannelWithdrawEvent>(withdrawFilter, data)) {
                const [id, participant, totalWithdraw, event] = data;
                return channelWithdrawn(
                  {
                    id: id.toNumber(),
                    participant,
                    totalWithdraw,
                    txHash: event.transactionHash! as Hash,
                    txBlock: event.blockNumber!,
                    confirmed: undefined,
                  },
                  action.meta,
                );
              } else if (isEvent<ChannelClosedEvent>(closedFilter, data)) {
                const [id, participant, , , event] = data;
                return channelClose.success(
                  {
                    id: id.toNumber(),
                    participant,
                    txHash: event.transactionHash! as Hash,
                    txBlock: event.blockNumber!,
                    confirmed: undefined,
                  },
                  action.meta,
                );
              } else if (isEvent<ChannelSettledEvent>(settledFilter, data)) {
                const [id, , , , , event] = data;
                return channelSettle.success(
                  {
                    id: id.toNumber(),
                    txHash: event.transactionHash! as Hash,
                    txBlock: event.blockNumber!,
                    confirmed: undefined,
                  },
                  action.meta,
                );
              }
            }),
            filter(isntNil),
            // takeWhile tends to broad input to generic Action. We need to narrow it explicitly
            takeWhile<
              | channelDeposit.success
              | channelWithdrawn
              | channelClose.success
              | channelSettle.success
            >(negate(channelSettle.success.is), true),
          );
        }),
      ),
    ),
  );

/**
 * A channelOpen action requested by user
 * Needs to be called on a previously monitored tokenNetwork. Calls TokenNetwork.openChannel
 * with given parameters. If tx goes through successfuly, stop as ChannelOpened success action
 * will instead be detected and fired by tokenMonitoredEpic. If anything detectable goes wrong,
 * fires a ChannnelOpenActionFailed instead
 *
 * @param action$ - Observable of channelOpen actions
 * @param state$ - Observable of RaidenStates
 * @param getTokenNetworkContract - RaidenEpicDeps members
 * @returns Observable of channelOpen.failure actions
 */
export const channelOpenEpic = (
  action$: Observable<RaidenAction>,
  state$: Observable<RaidenState>,
  { signer, address, main, getTokenNetworkContract, config$ }: RaidenEpicDeps,
): Observable<channelOpen.failure> =>
  action$.pipe(
    filter(isActionOf(channelOpen.request)),
    withLatestFrom(state$, config$),
    mergeMap(([action, state, { settleTimeout, subkey: configSubkey }]) => {
      const { signer: onchainSigner } = chooseOnchainAccount(
        { signer, address, main },
        action.payload.subkey ?? configSubkey,
      );
      const tokenNetworkContract = getContractWithSigner(
        getTokenNetworkContract(action.meta.tokenNetwork),
        onchainSigner,
      );
      const channelState = get(state.channels, [
        action.meta.tokenNetwork,
        action.meta.partner,
        'state',
      ]);
      // proceed only if channel is in 'opening' state, set by this action
      if (channelState !== ChannelState.opening)
        return of(
          channelOpen.failure(
            new RaidenError(ErrorCodes.CNL_INVALID_STATE, [{ state: channelState.toString() }]),
            action.meta,
          ),
        );

      // send openChannel transaction !!!
      return from(
        tokenNetworkContract.functions.openChannel(
          address,
          action.meta.partner,
          action.payload.settleTimeout ?? settleTimeout,
        ),
      ).pipe(
        mergeMap(async tx => ({ receipt: await tx.wait(), tx })),
        map(({ receipt, tx }) => {
          if (!receipt.status)
            throw new RaidenError(ErrorCodes.CNL_OPENCHANNEL_FAILED, [
              { transactionHash: tx.hash! },
            ]);
          return tx.hash;
        }),
        // if succeeded, return a empty/completed observable
        // actual ChannelOpenedAction will be detected and handled by tokenMonitoredEpic
        // if any error happened on tx call/pipeline, mergeMap below won't be hit, and catchError
        // will then emit the channelOpen.failure action instead
        mergeMapTo(EMPTY),
        catchError(error => of(channelOpen.failure(error, action.meta))),
      );
    }),
  );

/**
 * When we see a new ChannelOpenedAction event, starts monitoring channel
 *
 * @param action$ - Observable of channelOpen.success actions
 * @param state$ - Observable of RaidenStates
 * @returns Observable of channelMonitor actions
 */
export const channelOpenedEpic = (
  action$: Observable<RaidenAction>,
  state$: Observable<RaidenState>,
): Observable<channelMonitor> =>
  action$.pipe(
    filter(isActionOf(channelOpen.success)),
    withLatestFrom(state$),
    // proceed only if channel is in 'open' state and a deposit is required
    filter(([action, state]) => {
      const channel = state.channels[action.meta.tokenNetwork]?.[action.meta.partner];
      // filter only after tx confirmed & channel persisted in state
      return !!action.payload.confirmed && !!channel && channel.state === ChannelState.open;
    }),
    map(([action]) =>
      channelMonitor(
        {
          id: action.payload.id,
          // fetch past events as well, if needed, including events before confirmation
          fromBlock: action.payload.txBlock,
        },
        action.meta,
      ),
    ),
  );

/**
 * A ChannelDeposit action requested by user
 * Needs to be called on a previously monitored channel. Calls Token.approve for TokenNetwork
 * and then set respective setTotalDeposit. If all tx go through successfuly, stop as
 * ChannelDeposited success action will instead be detected and reacted by
 * channelMonitoredEpic. If anything detectable goes wrong, fires a ChannelDepositActionFailed
 * instead
 *
 * @param action$ - Observable of channelDeposit.request actions
 * @param state$ - Observable of RaidenStates
 * @param address,getTokenContract,getTokenNetworkContract - RaidenEpicDeps members
 * @returns Observable of channelDeposit.failure actions
 */
export const channelDepositEpic = (
  action$: Observable<RaidenAction>,
  state$: Observable<RaidenState>,
  {
    log,
    signer,
    address,
    main,
    getTokenContract,
    getTokenNetworkContract,
    config$,
  }: RaidenEpicDeps,
): Observable<channelDeposit.failure> =>
  action$.pipe(
    filter(isActionOf(channelDeposit.request)),
    withLatestFrom(state$, config$),
    mergeMap(([action, state, { subkey: configSubkey }]) => {
      const token = findKey(state.tokens, tn => tn === action.meta.tokenNetwork) as
        | Address
        | undefined;
      if (!token) {
        const error = new RaidenError(ErrorCodes.CNL_TOKEN_NOT_FOUND, [
          { tokenNetwork: action.meta.tokenNetwork },
        ]);
        return of(channelDeposit.failure(error, action.meta));
      }
      const { signer: onchainSigner } = chooseOnchainAccount(
        { signer, address, main },
        action.payload.subkey ?? configSubkey,
      );
      const tokenContract = getContractWithSigner(getTokenContract(token), onchainSigner);
      const tokenNetworkContract = getContractWithSigner(
        getTokenNetworkContract(action.meta.tokenNetwork),
        onchainSigner,
      );
      const channel: Channel = get(state.channels, [
        action.meta.tokenNetwork,
        action.meta.partner,
      ]);
      if (!channel || channel.state !== ChannelState.open || channel.id === undefined) {
        const error = new RaidenError(ErrorCodes.CNL_NO_OPEN_CHANNEL_FOUND, [
          { tokenNetwork: action.meta.tokenNetwork, partner: action.meta.partner },
        ]);
        return of(channelDeposit.failure(error, action.meta));
      }
      const channelId = channel.id;

      // send approve transaction
      return from(
        tokenContract.functions.approve(action.meta.tokenNetwork, action.payload.deposit),
      )
        .pipe(
          tap(tx => log.debug(`sent approve tx "${tx.hash}" to "${token}"`)),
          mergeMap(async tx => ({ receipt: await tx.wait(), tx })),
          map(({ receipt, tx }) => {
            if (!receipt.status)
              throw new RaidenError(ErrorCodes.CNL_APPROVE_TRANSACTION_FAILED, [
                { token, transactionHash: tx.hash! },
              ]);
            return tx.hash;
          }),
          tap(txHash => log.debug(`approve tx "${txHash}" successfuly mined!`)),
        )
        .pipe(
          withLatestFrom(state$),
          mergeMap(([, state]) =>
            // send setTotalDeposit transaction
            tokenNetworkContract.functions.setTotalDeposit(
              channelId,
              address,
              state.channels[action.meta.tokenNetwork][action.meta.partner].own.deposit.add(
                action.payload.deposit,
              ),
              action.meta.partner,
            ),
          ),
          tap(tx =>
            log.debug(`sent setTotalDeposit tx "${tx.hash}" to "${action.meta.tokenNetwork}"`),
          ),
          mergeMap(async tx => ({ receipt: await tx.wait(), tx })),
          map(({ receipt, tx }) => {
            if (!receipt.status)
              throw new RaidenError(ErrorCodes.CNL_SETTOTALDEPOSIT_FAILED, [
                { tokenNetwork: action.meta.tokenNetwork, transactionHash: tx.hash! },
              ]);
            return tx.hash;
          }),
          tap(txHash => log.debug(`setTotalDeposit tx "${txHash}" successfuly mined!`)),
          // if succeeded, return a empty/completed observable
          // actual ChannelDepositedAction will be detected and handled by channelMonitoredEpic
          // if any error happened on tx call/pipeline, mergeMap below won't be hit, and catchError
          // will then emit the channelDeposit.failure action instead
          mergeMapTo(EMPTY),
          catchError(error => of(channelDeposit.failure(error, action.meta))),
        );
    }),
  );

/**
 * A ChannelClose action requested by user
 * Needs to be called on an opened or closing (for retries) channel.
 * If tx goes through successfuly, stop as ChannelClosed success action will instead be
 * detected and reacted by channelMonitoredEpic. If anything detectable goes wrong, fires a
 * ChannelCloseActionFailed instead
 *
 * @param action$ - Observable of channelClose actions
 * @param state$ - Observable of RaidenStates
 * @param getTokenNetworkContract - RaidenEpicDeps members
 * @returns Observable of channelClose.failure actions
 */
export const channelCloseEpic = (
  action$: Observable<RaidenAction>,
  state$: Observable<RaidenState>,
  { log, signer, address, main, network, getTokenNetworkContract, config$ }: RaidenEpicDeps,
): Observable<channelClose.failure> =>
  action$.pipe(
    filter(isActionOf(channelClose.request)),
    withLatestFrom(state$, config$),
    mergeMap(([action, state, { subkey: configSubkey }]) => {
      const { signer: onchainSigner } = chooseOnchainAccount(
        { signer, address, main },
        action.payload?.subkey ?? configSubkey,
      );
      const tokenNetworkContract = getContractWithSigner(
        getTokenNetworkContract(action.meta.tokenNetwork),
        onchainSigner,
      );
      const channel: Channel = get(state.channels, [
        action.meta.tokenNetwork,
        action.meta.partner,
      ]);
      if (
        !channel ||
        !(channel.state === ChannelState.open || channel.state === ChannelState.closing) ||
        !channel.id
      ) {
        const error = new RaidenError(ErrorCodes.CNL_NO_OPEN_OR_CLOSING_CHANNEL_FOUND, [
          { tokenNetwork: action.meta.tokenNetwork, partner: action.meta.partner },
        ]);
        return of(channelClose.failure(error, action.meta));
      }
      const channelId = channel.id;

      const balanceHash = HashZero as Hash,
        nonce = Zero as UInt<8>,
        additionalHash = HashZero as Hash,
        nonClosingSignature = hexlify(SignatureZero) as Signature;

      // TODO: enable this after we're able to receive transfers
      // if (channel.partner.balanceProof) {
      //   balanceHash = createBalanceHash(
      //     channel.partner.balanceProof.transferredAmount,
      //     channel.partner.balanceProof.lockedAmount,
      //     channel.partner.balanceProof.locksroot,
      //   );
      //   nonce = channel.partner.balanceProof.nonce;
      //   additionalHash = channel.partner.balanceProof.messageHash;
      //   nonClosingSignature = channel.partner.balanceProof.signature;
      // }

      const closingMessage = concat([
        encode(action.meta.tokenNetwork, 20),
        encode(network.chainId, 32),
        encode(1, 32), // raiden_contracts.constants.MessageTypeId.BALANCE_PROOF
        encode(channelId, 32),
        encode(balanceHash, 32),
        encode(nonce, 32),
        encode(additionalHash, 32),
        encode(nonClosingSignature, 65), // partner's signature for this balance proof
      ]); // UInt8Array of 277 bytes

      // sign counter balance proof (while we don't receive transfers yet, it's always zero),
      // then send closeChannel transaction with our signature
      return from(signer.signMessage(closingMessage) as Promise<Signature>).pipe(
        mergeMap(closingSignature =>
          tokenNetworkContract.functions.closeChannel(
            channelId,
            action.meta.partner,
            address,
            balanceHash,
            nonce,
            additionalHash,
            nonClosingSignature,
            closingSignature,
          ),
        ),
        tap(tx => log.debug(`sent closeChannel tx "${tx.hash}" to "${action.meta.tokenNetwork}"`)),
        mergeMap(async tx => ({ receipt: await tx.wait(), tx })),
        map(({ receipt, tx }) => {
          if (!receipt.status)
<<<<<<< HEAD
            throw new RaidenError(ErrorCodes.CNL_CLOSECHANNEL_FAILED, [
              { tokenNetwork: action.meta.tokenNetwork, transactionHash: tx.hash! },
            ]);
          console.log(`closeChannel tx "${tx.hash}" successfuly mined!`);
=======
            throw new Error(
              `tokenNetwork "${action.meta.tokenNetwork}" closeChannel transaction "${tx.hash}" failed`,
            );
          log.debug(`closeChannel tx "${tx.hash}" successfuly mined!`);
>>>>>>> 41069c3f
          return tx.hash;
        }),
        // if succeeded, return a empty/completed observable
        // actual ChannelClosedAction will be detected and handled by channelMonitoredEpic
        // if any error happened on tx call/pipeline, mergeMap below won't be hit, and catchError
        // will then emit the channelClose.failure action instead
        mergeMapTo(EMPTY),
        catchError(error => of(channelClose.failure(error, action.meta))),
      );
    }),
  );

/**
 * A ChannelSettle action requested by user
 * Needs to be called on an settleable or settling (for retries) channel.
 * If tx goes through successfuly, stop as ChannelSettled success action will instead be
 * detected and reacted by channelMonitoredEpic. If anything detectable goes wrong, fires a
 * ChannelSettleActionFailed instead
 *
 * @param action$ - Observable of channelSettle actions
 * @param state$ - Observable of RaidenStates
 * @param address,getTokenNetworkContract - RaidenEpicDeps members
 * @returns Observable of channelSettle.failure actions
 */
export const channelSettleEpic = (
  action$: Observable<RaidenAction>,
  state$: Observable<RaidenState>,
  { log, signer, address, main, getTokenNetworkContract, config$ }: RaidenEpicDeps,
): Observable<channelSettle.failure> =>
  action$.pipe(
    filter(isActionOf(channelSettle.request)),
    withLatestFrom(state$, config$),
    mergeMap(([action, state, { subkey: configSubkey }]) => {
      const { signer: onchainSigner } = chooseOnchainAccount(
        { signer, address, main },
        action.payload?.subkey ?? configSubkey,
      );
      const tokenNetworkContract = getContractWithSigner(
        getTokenNetworkContract(action.meta.tokenNetwork),
        onchainSigner,
      );
      const channel: Channel | undefined = get(state.channels, [
        action.meta.tokenNetwork,
        action.meta.partner,
      ]);
      if (
        !channel ||
        !(channel.state === ChannelState.settleable || channel.state === ChannelState.settling) ||
        !channel.id
      ) {
        const error = new RaidenError(ErrorCodes.CNL_NO_SETTLEABLE_OR_SETTLING_CHANNEL_FOUND, [
          { tokenNetwork: action.meta.tokenNetwork, partner: action.meta.partner },
        ]);
        return of(channelSettle.failure(error, action.meta));
      }
      const channelId = channel.id;

      const zeroBalanceProof = {
        transferredAmount: Zero as UInt<32>,
        lockedAmount: Zero as UInt<32>,
        locksroot: HashZero as Hash,
      };
      let part1 = {
          address: action.meta.partner,
          ...(channel.partner.balanceProof || zeroBalanceProof),
        },
        part2 = {
          address,
          ...(channel.own.balanceProof || zeroBalanceProof),
        };
      if (channel.isFirstParticipant) [part1, part2] = [part2, part1];

      // send settleChannel transaction
      return from(
        tokenNetworkContract.functions.settleChannel(
          channelId,
          part1.address,
          part1.transferredAmount,
          part1.lockedAmount,
          part1.locksroot,
          part2.address,
          part2.transferredAmount,
          part2.lockedAmount,
          part2.locksroot,
        ),
      ).pipe(
        tap(tx =>
          log.debug(`sent settleChannel tx "${tx.hash}" to "${action.meta.tokenNetwork}"`),
        ),
        mergeMap(async tx => ({ receipt: await tx.wait(), tx })),
        map(({ receipt, tx }) => {
          if (!receipt.status)
<<<<<<< HEAD
            throw new RaidenError(ErrorCodes.CNL_SETTLECHANNEL_FAILED, [
              { tokenNetwork: action.meta.tokenNetwork, transactionHash: tx.hash! },
            ]);
          console.log(`settleChannel tx "${tx.hash}" successfuly mined!`);
=======
            throw new Error(
              `tokenNetwork "${action.meta.tokenNetwork}" settleChannel transaction "${tx.hash}" failed`,
            );
          log.debug(`settleChannel tx "${tx.hash}" successfuly mined!`);
>>>>>>> 41069c3f
          return tx.hash;
        }),
        // if succeeded, return a empty/completed observable
        // actual ChannelSettledAction will be detected and handled by channelMonitoredEpic
        // if any error happened on tx call/pipeline, mergeMap below won't be hit, and catchError
        // will then emit the channelSettle.failure action instead
        mergeMapTo(EMPTY),
        catchError(error => of(channelSettle.failure(error, action.meta))),
      );
    }),
  );

/**
 * Process newBlocks, emits ChannelSettleableAction if any closed channel is now settleable
 *
 * @param action$ - Observable of newBlock actions
 * @param state$ - Observable of RaidenStates
 * @returns Observable of channelSettleable actions
 */
export const channelSettleableEpic = (
  action$: Observable<RaidenAction>,
  state$: Observable<RaidenState>,
): Observable<channelSettleable> =>
  action$.pipe(
    filter(isActionOf(newBlock)),
    withLatestFrom(state$),
    mergeMap(function*([
      {
        payload: { blockNumber },
      },
      state,
    ]) {
      for (const tokenNetwork in state.channels) {
        for (const partner in state.channels[tokenNetwork]) {
          const channel = state.channels[tokenNetwork][partner];
          if (
            channel.state === ChannelState.closed &&
            channel.settleTimeout && // closed channels always have settleTimeout & closeBlock set
            channel.closeBlock &&
            blockNumber > channel.closeBlock + channel.settleTimeout
          ) {
            yield channelSettleable(
              { settleableBlock: blockNumber },
              { tokenNetwork: tokenNetwork as Address, partner: partner as Address },
            );
          }
        }
      }
    }),
  );

function checkPendingAction(
  action: ConfirmableAction,
  provider: RaidenEpicDeps['provider'],
  blockNumber: number,
  confirmationBlocks: number,
): Observable<ConfirmableAction> {
  return defer(() => provider.getTransactionReceipt(action.payload.txHash)).pipe(
    map(receipt => {
      if (receipt?.confirmations !== undefined && receipt.confirmations >= confirmationBlocks) {
        return {
          ...action,
          // beyond setting confirmed, also re-set blockNumber,
          // which may have changed on a reorg
          payload: { ...action.payload, txBlock: receipt.blockNumber!, confirmed: true },
        } as ConfirmableAction;
      } else if (action.payload.txBlock + 2 * confirmationBlocks < blockNumber) {
        // if this txs didn't get confirmed for more than 2*confirmationBlocks, it was removed
        return {
          ...action,
          payload: { ...action.payload, confirmed: false },
        } as ConfirmableAction;
      } // else, it seems removed, but give it twice confirmationBlocks to be picked up again
    }),
    filter(isntNil),
  );
}

/**
 * Process new blocks and re-emit confirmed or removed actions
 *
 * @param action$ - Observable of channelSettle actions
 * @param state$ - Observable of RaidenStates
 * @param deps - RaidenEpicDeps
 * @param deps.config$,deps.provider - RaidenEpicDeps members
 * @returns Observable of confirmed or removed actions
 */
export const confirmationEpic = (
  {}: Observable<RaidenAction>,
  state$: Observable<RaidenState>,
  { config$, provider }: RaidenEpicDeps,
): Observable<ConfirmableAction> =>
  combineLatest(
    state$.pipe(pluckDistinct('blockNumber')),
    state$.pipe(pluck('pendingTxs')),
    config$.pipe(pluckDistinct('confirmationBlocks')),
  ).pipe(
    filter(([, pendingTxs]) => pendingTxs.length > 0),
    // exhaust will ignore blocks while concat$ is busy
    exhaustMap(([blockNumber, pendingTxs, confirmationBlocks]) =>
      concat$(
        ...pendingTxs
          // only txs/confirmable actions which are more than confirmationBlocks in the past
          .filter(a => a.payload.txBlock + confirmationBlocks <= blockNumber)
          .map(action => checkPendingAction(action, provider, blockNumber, confirmationBlocks)),
      ),
    ),
  );<|MERGE_RESOLUTION|>--- conflicted
+++ resolved
@@ -764,17 +764,10 @@
         mergeMap(async tx => ({ receipt: await tx.wait(), tx })),
         map(({ receipt, tx }) => {
           if (!receipt.status)
-<<<<<<< HEAD
             throw new RaidenError(ErrorCodes.CNL_CLOSECHANNEL_FAILED, [
               { tokenNetwork: action.meta.tokenNetwork, transactionHash: tx.hash! },
             ]);
-          console.log(`closeChannel tx "${tx.hash}" successfuly mined!`);
-=======
-            throw new Error(
-              `tokenNetwork "${action.meta.tokenNetwork}" closeChannel transaction "${tx.hash}" failed`,
-            );
           log.debug(`closeChannel tx "${tx.hash}" successfuly mined!`);
->>>>>>> 41069c3f
           return tx.hash;
         }),
         // if succeeded, return a empty/completed observable
@@ -867,17 +860,10 @@
         mergeMap(async tx => ({ receipt: await tx.wait(), tx })),
         map(({ receipt, tx }) => {
           if (!receipt.status)
-<<<<<<< HEAD
             throw new RaidenError(ErrorCodes.CNL_SETTLECHANNEL_FAILED, [
               { tokenNetwork: action.meta.tokenNetwork, transactionHash: tx.hash! },
             ]);
-          console.log(`settleChannel tx "${tx.hash}" successfuly mined!`);
-=======
-            throw new Error(
-              `tokenNetwork "${action.meta.tokenNetwork}" settleChannel transaction "${tx.hash}" failed`,
-            );
           log.debug(`settleChannel tx "${tx.hash}" successfuly mined!`);
->>>>>>> 41069c3f
           return tx.hash;
         }),
         // if succeeded, return a empty/completed observable
