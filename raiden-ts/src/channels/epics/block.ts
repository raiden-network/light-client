--- conflicted
+++ resolved
@@ -1,9 +1,5 @@
 import type { Observable } from 'rxjs';
-<<<<<<< HEAD
-import { combineLatest, concat, from, of, timer } from 'rxjs';
-=======
 import { AsyncSubject, combineLatest, concat, defer, from, of, timer } from 'rxjs';
->>>>>>> 527561f0
 import {
   concatMap,
   debounceTime,
@@ -34,9 +30,6 @@
 import type { RaidenState } from '../../state';
 import type { RaidenEpicDeps } from '../../types';
 import { fromEthersEvent } from '../../utils/ethers';
-<<<<<<< HEAD
-import { catchAndLog, completeWith, lastMap, pluckDistinct, retryAsync$ } from '../../utils/rx';
-=======
 import {
   catchAndLog,
   completeWith,
@@ -45,7 +38,6 @@
   retryAsync$,
   retryWhile,
 } from '../../utils/rx';
->>>>>>> 527561f0
 import { isntNil } from '../../utils/types';
 import { blockStale, blockTime, contractSettleTimeout, newBlock } from '../actions';
 
