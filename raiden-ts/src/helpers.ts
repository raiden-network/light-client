--- conflicted
+++ resolved
@@ -77,50 +77,14 @@
 import { Address, decode, isntNil, PrivateKey } from './utils/types';
 
 /**
-<<<<<<< HEAD
- * Returns contract information depending on the passed [[Network]]. Currently, `mainnet`,
- * `rinkeby`, `ropsten` and `goerli` are supported.
- * The deployment info of these networks are embedded at build-time. In case it can't parse as one
- * of those, we try to use NodeJS's `fs` (or compatible shims) utilities to read json directly
- * from the `deployment` dist folder, and throw if it fails.
-=======
  * Returns contract information depending on the passed [[Network]].
  * The deployment info of known networks are embedded at build-time. In case it can't parse as one
  * of those, we try to use NodeJS's `fs` (or compatible shims) utilities to read json directly
  * from the `deployment` dist folder.
->>>>>>> 527561f0
  *
  * @param network - Current network, as detected by ether's Provider (see @ethersproject/networks)
  * @returns deployed contract information of the network
  */
-<<<<<<< HEAD
-export function getContracts(network: Network): ContractsInfo {
-  let info: Decodable<ContractsInfo>;
-  switch (network.name) {
-    case 'rinkeby':
-      info = {
-        ...rinkebyDeploy.contracts,
-        ...rinkebyServicesDeploy.contracts,
-      };
-      break;
-    case 'ropsten':
-      info = {
-        ...ropstenDeploy.contracts,
-        ...ropstenServicesDeploy.contracts,
-      };
-      break;
-    case 'goerli':
-      info = {
-        ...goerliDeploy.contracts,
-        ...goerliServicesDeploy.contracts,
-      };
-      break;
-    case 'homestead':
-      info = {
-        ...mainnetDeploy.contracts,
-        ...mainnetServicesDeploy.contracts,
-      };
-=======
 function getContracts(network: Network): ContractsInfo {
   let info: Decodable<ContractsInfo>;
   switch (network.name) {
@@ -133,7 +97,6 @@
       break;
     case 'goerli':
       info = { ...goerliDeploy.contracts, ...goerliServicesDeploy.contracts };
->>>>>>> 527561f0
       break;
     default:
       try {
